LIST OF CHANGES
---------------

<<<<<<< HEAD
 - require minimum version 5.10 for perl
 - add study analysis configuration accessor
 - simpler name for the archival daemon module
 - parent class for pipeline daemons
 - consistent behaviour of the archival and analysis daemons
   when LIMs data are not available in the ml warehouse and
   the run is not a QC run, the run is skipped
 - the pipeline daemons define the type of the pipeline to run
   (default, gclp, qc) and set appropriate flag for the pipeline
   script (formerly the function list was specified)
 - Log::Log4perl logger is used in pipeline daemons
 - cached samplesheet generation - use ml warehouse for all
   runs except QC runs, for which the old warehouse is still used
=======
release 49.8
 - seq-alignment now uses bwa_aln_se for single read runs
 - disable log archival pending enhancements
>>>>>>> 014c5116

release 49.7
 - seq-alignment - P4 and new bwa for older chemistries & forcing mem for alt references
 - bug fix after passing RG paramater to illumina2bam: change SplitBamByReadGroup options:
     do not set OUTPUT_COMMON_RG_HEAD_TO_TRIM, strip last component (runid_lane) from
     OUTPUT_PREFIX
 - use threading for bam and cram creation in seq_alignment
   references and GCLP
 - add attribute "gclp" common to analysis and archival scripts
 - function list config files always contain pipeline module name e.g. central

release 49.6
 - pass RG paramater to illumina2bam
 - add archive::file::logs

release 49.5
 - correctly determine path to SplitBamByChromosomes.jar
 - drop redundant do_markduplicates and not_strip_bam_tag options from args list
   of the old-style bam alignment script
 - factor out generation of bam_flagstats metics into a method
 - call new bam_flagstats execute method instead of invoking individual parsers explicitly -
   forward compatibility
 - npg_pipeline::cache - reuse_cache_only option added RT#486264
 - check for an inline index when calculating index_length

release 49.4
 - LSF job creation for autoqc checks - use qc check objects directly when
   testing whether to create a job

release 49.3
 - error if padding for spiked Phix index sequence is not long enough
 - kill unwanted jobs efficiently (one command for all ids and -b option)
 - call warehouse loaders with verbose option
 - call ml warehouse loader at the end of the analysis pipeline so that the product
   table is loaded by the time the run goes into QC thus allowing to query this
   warehouse using run id
 - simplified name generation for fastq files
 - use 'subset' option of the bam_flagstast autoqc result instead
   of the 'human_split' option
 - allow p4 to be used where no alignment is specified for target but human
     split (contains_nonconsented_human) is
 - new tests for various p4 analysis options in seq_alignment
     (20-archive_file_generation-seq_alignment.t)

release 49.2.1
 - to avoid deprecation warnings in Config::Any,
   ensure XS extensions are available for YAML and JSON

release 49.2
 - test updates only

release 49.1
 - remove 'move_to_outgoing' step from function list for qc runs

release 49.0
 - run the archival pipeline entirely in the directory where it was started, ie
   do not move the runnfolder to outgoing; this will be done by the staging
   monitor

release 48.9
 - run illumina analysis loader in a lowload lsf queue

release 48.8
 - pipeline daemon - when calling the pipeline, do not use paths that are local to the host

release 48.7
 - generate  fastqcheck files for empty fastq files explicitly without
   running fastqcheck executable, which is not available on gseq cluster
 - daemon to process a run if machine location is unknown

release 48.6
 - force gclp analysis along the p4 route

release 48.5
 - archive to a "gclp" iRODS if function_list looks like gclp variant
 - use low_load queue for upstream_tags qc (accesses tracking and qc DBs)

release 48.4
 - Make group to change analysis directories to optional
 - use LSB_BIND_CPU_LIST over LSB_MCPU_HOSTS to determine number of threads to use
   within a job (cope with hyperthreading where LSF gives one slot to what is presented
   as two cpu - this will try to make use of apparent CPUs)
 - make number of slots used by seq_alignment configurable
 - allow running on file server by
   + use npg_tracking::util::abs_path to patch absolute paths
   + avoid perl chdir to give job working dir
 - drop not_strip_bam_tag option, explicitly disable bam tag stripping in seq_alignment
 - add daemon.ini and optionally add command_prefix to commands
 - use lowload lsf queue
 - seqchksum_comparator to cope with higher plexing (with a chdir)
 - force HiSeq rapid run V2 flowcells (BCXX suffix) to use p4
 - enable p4 single-end processing (bwa mem only, not RNA or non-consented human split)

release 48.3
 - get informatrion about a spike directly from lims
 - use old bam_alignment.pl, not P4, if omission of alignments requested
 - option (default on) to force analyses to assume phix spike
 - force P4 and so bwa mem for runs with reads > 100bp
 - enable human split for P4 in seq_alignment (using bwa aln, adapter trimming)
 - run old warehouse loader live in order to pick up pool-level information
     that is currently needed in SeqQC
 - gclp-specific function list for archival

release 48.2
 - added update_ml_warehouse
 - removed sf48 from list of staging areas in green room

release 48.1
 - pipeline-specific function lists
 - setting olb or qc_run flags to true results in olb or qc_run function lists used
 - qc_run flag on its own does not cause a change of lims driver
 - unused pipeline flags and options removed
 - for gclp runs, the analysis daemon to pass gclp function list to analysis pipeline

release 48.0
 - if LIMS cached data creation fails, pipeline script fails before submitting jobs:
     removed spider function from function order for both analysis and archival pipelines;
     introduced spider boolean flag that defaults to true;
     spider is run within prepare() method before the functions are executed
 - removed test and live section in configuration files
 - removed configuration for external script names
 - 'PB_cal_bam' analysis pipeline renamed to 'central'

release 47.9.1
 - Fixed split sanity checks

release 47.9
 - analysis daemon patch: ensure runfolder glob expressions are used when finding the runfolder path
 - use samtools1 (rather than samtools1_1) for samtools in archival and P4 pipelines

release 47.8.1
 - workaround bug: daemon missing new warehouse access

release 47.8
 - GCLP compliance-related daemon changes:
     runs will not be progressed to analysis/archival unless the
     flowcell barcode is set in the npg_tracking database;
     runs are not going to be progressed if it's impossible to fetch LIMs data for a flowcell;
     both analysis and archival daemon to pass runfolder path to the
     pipeline script;
     if batch_id is available, pass it to the analysis pipeline script    
 - use appropriate driver for samplesheet generation (xml, warehouse, ml_warehouse)
 - GCLP compliance-related pipeline changes:
     get the flowcell barcode needed for
     accessing LIMs information from runfolder path/content;
     use batch id if provided by the caller;
     derive the run id from runfolder path/content
 - check for RTA run tag is dropped in the analysis daemon - all current runs are RTA
 - use alt_process flag when archiving qc runs

release 47.7
 - switch seqchksum_comparator to cram, add new test data and updated tests
   convert all cram files to bam as current version of bamcat will not read cram
   dropped one test as converting an empty bam file to cram produces a valid cram file 
 - More sanity checks: use of y split and nonconsented X and autosome split only with Homo
   sapiens reference, use of nonconsented human split only with non Homo sapiens reference.
 - always apply sanity checks (even when not running P4 based pipelines).

release 47.6
 - reenable archival of index files for CRAM/BAM files to iRODS

release 47.5
 - turn off BAM archival to iRODS

release 47.4
 - multiple TraDIS library types now in use, all assumed to start with TraDIS

release 47.3
 - P4 can process nonconsented X and autosome human split, and separate Y chromosome data
 - tidy of conditions for selection of p4 processing, and new force_p4 flag to override them

release 47.2
 - don't process phix using the p4 pipeline

release 47.1
 - when using and copying an existing cache directory copy everything (instead of
   restricting to npg directory)
 - try to create samplesheet if it does not exist, even if copying cache

release 47.0
 - code moved to git repository

release 46.3
 - test fix

release 46.2
 - use samtools1.1 in seq_alignment P4 based analyses
 - externally specified webcache and samplesheet are copied to the default location
     inside the analysis folder
 - seqchksum primary data comparison between final product and post illumina2bam
 - run seqchksum and cluster count check at same time as post bam qc
 - tag list files creation:
     remove dedicated function
     call the code from illumina2bam function
     refactor into a stand-alone per-lane module
     create these files in the metadata cache directory
 - allow ref_match qc jobs to run 8 at a time (patched Bowtie ameliorates Lustre problem)
 - use subtemplate/library base templates rather than monolith ones for seq_alignment P4
 - do not run lane level pulldown_metrics job for a pool
 - extra seq_alignment check that run is compatible with available P4 pipelines
 - limit bam split by tag to lanes requested (fix)

release 46.1
 - for V4 HiSeq runs without a reference use bam_alignment.pl

release 46.0
 - remove redundant npg_pipeline::archive and npg_pipeline::roles::business::file_constructs modules
 - remove dependency on tag files npg_common::roles::run::lane::tag_info role
 - remove a callback for a phix flavour of the sequence error check (function is not in use)
 - move options for the adapter detection job to where the job is generated
 - error is thrown for non-existing qc check
 - remove generation of tag files (tag list files remain)
 - always create new tag list files
 - remove unused configuration options
 - remove --lane pipeline option (was used only in tests)
 - move generation of the bam2fastqcheck_and_cached_fastq job out of a module for
     job generation for autoqc functions
 - remove unused scripts

release 45.6
 - remove mostly redundant npg_pipeline::roles::business::internal_info, move
     tradis flag to the module creating illumina2bam job
 - remove redundant npg_pipeline::roles::business::bustard_lsf_reqs

release 45.5
 - remove unused callbacks for old-style run and lane status updates
 - remove a callback for lane completion files
 - remove --no_status_updates pipeline option
 - remove a prereq. script for checking for existence of files

release 45.4
 - omit PhiX sample name and study from strings generated for illumina2bam
   BAM RG record generation (lane/pool level)
 - ensure ref_match qc jobs run serially (to try to alleviate Lustre slow io 
   on simultaneous file read bug)

release 45.3
 - write log files for status change to qc complete to outgoing

release 45.2
 - remove the following functions from function order:
     status updates that do not create status files
     redundant touch_completed_lane

release 45.1
 - bug fixes and code improvements in a callback for file-based statuses
 - file-base status updates added to function order
 - ensure P4 pipelines in seq_alignment are aborted if required analysis is 
   not yet supported
 - remove bam_alignment and rna_seq_alignment steps (having been replaced
   by seq_alignment)
 - run bwa mem P4 alignment pipeline for V4 HiSeq runs as well as HiSeqX runs

release 45.0
 - Use P4 based BWA Mem analysis in seq_alignment if HiSeqX run
 - Use variable number of CPU slots for seq_alignment jobs (12 to 16)

release 44.15
 - Use soft filtering instead of hard filtering for spatial_filter
 - generate bam_alignment autoqc json for RNAseq analyses
 - don't try per plex "seq_alignment" analysis  or upstream tag qc 
   if no indexing read
 - callbacks for functions saving run and lane statuses to file

release 44.14
 - switched cluster count check to InterOp files
 - reinstated bam_cluster_counter_check for HiSeqX

release 44.13
 - seq_alignment refinements:
  + to RNAseq p4 script pass:
   - library_type, fr-unstranded or fr-firststrand if library is dUTP
   - AlignentFilter.jar location
   - real PhiX fasta location
  + add autoqc bam_flagstat json generation

release 44.12
 - increase nfs resources for seq_alignment to 4
 - drop localscratch requirement for seq_alignment
 - amended generation of rna_seq alignment commands to use new parameters, and amended corresponding tests

release 44.11
 - set PU option when calling Illumina2bam
 - HiSeqX run: skip bam_cluster_counter_check

release 44.10
 - update p4 vtfp template location in seq_alignment
 - do not run illumina_basecall_stats step for HiSeqX data

release 44.9
 - parallelise seq_alignment function

release 44.8
 - use seq_alignment module to replace bam_alignment to produce
   production output files and get rna analysis into production

release 44.7
 - use analysis_path as a location for the cached data directory
 - allow for flattened runfolder directory structure, ie do not
   insist on Illumina RTA directory structure

release 44.6
 - remove unused test data
 - use more up-to-date runfolder directory structure in tests
 - remove unused methods from test utility module
 - do not use analysis_path either in tests or in the code - this option is not
   being used
 - remove unused analysis_type option to the latest summary link creation job

release 44.5
 - Add qc_verify_bam_id to list of qc functions

release 44.4
 - pool-level asset ids are not loaded from a samplesheet, creating problems in SeqQC;
   warehouse loader not to take lims data from a cached samplesheet 

release 44.3
 - pipeline's unused no_spider flag removed
 - 'spider' function re-implemented to create a cache suitable for
   samplesheet-based lims objects
 - cache directory moved down to the bam basecall directory
 - 'create_webcache_softlink' function removed since the location
   of the cache is now inambiguous
 - stand-alone module npg_pipeline::cache for generating a cache
 - unused functions for handling emails in tests removed
 - 'no_recalibration' flag replaced by 'recalibration' flag that
   defaults to false
 - analysis pipeline is started without explicitly using setting
   'recalibration' flag
 - use Biobambam based adapter detection instead of illumina2bam's

release 44.2
 - autoqc data retriever has changed, update the constructor's attributes

release 44.1
 - added Illumina2bam.jar options for runs with an inline index to put the
   tags on the read with the inline index and modified tests accordingly

release 44.0
 - location of the log for the archival warehouse loader job changed
   from the analysis directory to outgoing
 - reduce dependency on npg_common:
     parse configuration files directly;
     move functionality of the npg_common::roles::run::fs_resource
     role into the base class;
 - remove run_conf and add_to_run_conf attr/method from the base class

release 43.4
 - extended inline index to read 2
 - create tileviz directory when archive and qc directories are created

release 43.3
 - remove tileviz function from the pipeline
 - test update following changes to ping procedure for npg daemons

release 43.2
 - added --tileviz option to spatial filter parameters in pb_cal_align command
 - changed default region size to 200 and dropped region_min_count
 - added a check for pools with only one non-phix tag and extended tests
 
release 43.1
 - remove unused cram file generation function
 - remove provisions for running daemons on the old lenny farm
 - daemon to start analysis and archival for run folders that are co-located with
   daemon's host
 - update hosts in daemon utility that runs the pipeline daemons
 - upgrade bam alignment job memory requirement to 16GB
 - drop appending boost library path to LD_LIBRARY_PATH - not needed
   on Ubuntu precise
 - rely on path to find tophat2 executable

release 43.0
 - remove analysis and archival daemons dependency on npg::api, replace by
     direct calls to tracking database
 - remove analysis adaemon dependency on staging area globbing
 - increase job priority of HiSeq2500 runs
 - fix a bug in calculating jobs priority - priority should be set regardless
     of whether a priority value is set in teh tracking database
 - if the run does not have RTA tag, daemon will try again later
 - analysis daemon to call analysis on a whole run rather than listing
     lanes explicitly
 - remove analysis daemon dependency on LIMs data
 - remove definition of lsf_resource_select from the config file;
     both daemons to supply this option as "lenny" if running on the old farm

release 42.7
 - analysis daemon to submit runs form a subset of staging areas depending
     on the cluster name it is running on
 - redundant tests and test code removed

release 42.6
 - turn off default PhiX based Qval calibration
 - hard code the memory rather than look in config file
 - remove mocked objects for qc tests and add explicit test for qc_adapter
 - separate test executables for lsadmin 

release 42.5
 - improvements to lsf_job module and its tests
 - to be able to submit tileviz job accross farms,
     drop request for particular nodes from the tileviz lsf job spec

release 42.4
 - new module lsf_job to generate LSF7/9 memory limit strings
 - remove /software/bin/perl in local LSF commands

release 42.1
 - add upstream_tags qc check

release 42.0
 - to ensure host-specific path to script is used, use bare script name in daemon definitions

release 41.10
 - job that updates run status to 'run archived' should write log to analysis not outgoing
 - production environment is now set in login shell - no need to set npg
   and npg cpan lib location through PERL5LIB;

release 41.9
 - patch for adaptor autoqc jobs memory requirements; mismatch in
   requested and allowed causes an error in job submission on farm2

release 41.8
 - patch to script_must_be_unique_runner - it's job id we need

release 41.7
 - patch to script_must_be_unique_runner - having a pipe expands the value
   of $LSB_JOB_INDEX prematurely

release 41.6
 - archival to irods jobs for the same run are prevented from running concurrently
 - qc_adapter uses explicit span hsots in bsub command

release 41.5
 - pg_pipeline/analysis::harold_calibration_bam, alignment_script invocation: removed
    deprecated --intensity_dir flag; added --bam_join_jar flag which uses CLASSPATH
    to locate its argument
 - use one nfs slot for rna alignment since all compute is done locally on a node
 - finding mountpoint for directories in /tmp does not go well under erl 5.16.3
   on farm-precise-dev64; explicitly set TEST_FS_RESOURCE in the tests for
   rna alignment farm job creation

release 41.4
 - OLB can use more CPUs - from 8 to 16 (changed from fixed 8)
 - --no_recalibration option no longer stops PhiX alignments
 - amended npg_pipeline/archive/folder/WebCache.pm and lib/npg_pipeline/pluggable/harold.pm
      to use script_name attribute instead of $PROGRAM_NAME

release 41.3
 - ensure irods archival does not block setting qc review pending status -
   bug fix in the parallelisation configuration

release 41.2
 - changes to tophat alignment script to cope with single reads
 - qc_adapter uses 2 cpu 1500M, illumina2bam uses 2 cpu 4000M
 - move to qc review pending state does not depend on the outcome
   of archival to irods to allow for manual qc to proceed reagrdless
   of the state of the IRODs repository; failed archival to
   irods jobs will still show in stuck jobs list
 - fixed a test that accessed xml feeds from live url

release 41.1
 - rna-seq alignment added

release 41.0
 - pipeline daemons settings to work under perl 5.14
   this set up requires that '/etc/bashrc' is sources in the user's
   .bashrc 
 - perlcritic policy name printed when perlcritic errors are displayed

release 40.6
 - return archival of bam files to irods to the analysis pipeline

release 40.5
 - local analysis and archival deamons defenitions (moved from instrument handling)
 - take inline index end from st::api::lims module

release 40.4
 - exclude archival of bam files to irods from the analysis pipeline -
   temporary measure to tier over a whole day of irods maintenance 

release 40.3
 - following controlcentre-less deployment of daemons, irods path is lost
   in deamons; replace sourcing lsf configuration with sourcing /etc/bashrc
   which sould take care of lsf configuration and add whatever is defined
   in .softwarerc (eg irods)

release 40.2
 - limit max threading for phiX bwa sampe (so we don't break memory limit)

release 40.1
 - bugfix - fixed cycle_start1 in pb_calibration jobs for '3 prime poly-A pulldown' lanes

release 40.0
 - dependency on /software removed, filesystem_locations.ini configuration file removed
 - production pipeline daemons to use standard error for logging, which will go to a file
   designated when setting the daemon
 - no fall back onto stored tag files, LIMS should provide information about tags
 - pb calibration tools are located dynamically
 - a full path to OLB in the configuration file
 - unused npg_pipeline_preexec_lsf_resource_max script removed
 - allow alignment jobs to use 6 to 12 processor slots
 - removed type==X86_64 lsf select option that was used for some autoqc lsf jobs
   since it does not combine well with select[lenny] or similar
 - added lsf_resource_select pipeline option that is set by default to lenny in the config file;
   if set, this option is added as -R select[xxx] to all lsf job submissions;
   if set for pipeline daemons, gets appended to pipeline script options
 - installing data/config_files added to the build's install target
 - lsf configuration file path is stored in the pipeline configuration files
 - threading in sam{se,pe} and bump bam_alignment memory up to 13200MB

release 39.7
 - removed hardcoding illumina2bam location from the pipeline
 - job creation fails if necessary jar files not found
 - outdated special test for bam alignment tradis removed
 - change pb calibration version to 10.6
 - removed hardcoding a full path to the bam alignment script

release 39.6
 - spatial filter - default to removing failed reads and use V10.5

release 39.5
 - bump BAM creation memory from 8G to 10G

release 39.4
 - fix running of pb_align for single read data
 - loosen REs looking for cycles to use fo rindex in 3' pulldown sample descriptions

release 39.3
 - fix misleading cluster counter check fail message
 - disable cram creation until tools supporting 1.1 are released

release 39.2
 - only apply spatial_filter if a spatial_filter filter file exists
 - use lower case for homebrew BAM tags used for random bases in 3' pulldown library illumina2bam usage
 - extend 3' pulldown "jecfoo" to cope with index starting at different cycles and different read lengths
 - use spatial filter numbers when checking cluster counts add up
 - remove unnecessary export of npg_comon modules
 - reflect the move of some npg_common modules to the npg_tracking namespace

release 39.1
 - bugfix - use bash for PB_score bsub command (as it uses a bash'ism)

release 39.0
 - hardcoded list of special-index library types should be compatible with tracking
 - modified illumina2bam to handle the "jecfoo" special read 1 index
 - reflect the fact the run, lane and tag roles moved from npg_common to npg_tracking namespace

release 38.3
 - avoid pointless compression in data pipe out of spatial_filter in PB score jobs

release 38.2
 - switched to v10.1 of pb_calibration

release 38.1
 - bugfix spatial filter takes raw intensity path, not dif file location
 - bump filesystem resources used at calibration table generation step

release 38.0
 - daemons updated, outdated code removed
 - spatial filter added
 - calibration code changed to V9 - one table calibration (incudes both reads)

release 37.2
 - analysis daemon patch to exlude deleted earlier option

release 37.1
 - redundant modules removed
 - default for the local flag reflects the value of no_bsub flag
 - spatial_filter flag added and propagated to illumina2bam job
 - bump OLB to 1.9.4
 - setting nonconsented human and spiked phix flags for a lane - dependency on npg tracking database removed

release 37.0
 - don't stop spiked phiX "harold" alignment if no_recalibration is set - we still need to filter any PhiX out.
 - Add adapter detection code after Ilumina2bam for paired read data (data in "a3" and "ah" tags)
 - TraDIS tags tr and tq no longer stripped by BamTagStripper wrapper so turn back on strip BAM tags by default for TraDIS

release 36.13
 - tileviz job creation improvements in order to address lsf job failures due to problems with the nfs file system:
     preexec to check for the existence of the qc directory,
     pipeline script to create the tileviz directory if it does not exist

release 36.12
 - bug fix; stopped using roles that were removed in the previous point release

release 36.11
 - change function_order for tileviz and log name
 - corrected syntax error in construction of job command in cram.pm
 - added tests for cram.pm

release 36.10
 - bug fix for tileviz and calibration_table jobs

release 36.9
 - npg_pipeline::analysis::harold_calibration module deprecated, its test removed
 - attributes/methods for retrieving control species reference simplified
 - removed npg_pipeline::pre_exec::references_adapters and refactored bin/npg_pipeline_preexec_references to use reference finder roles directly
 - removed npg_pipeline::roles::business::pre_exec_strings, its code integrated into npg_pipeline::roles::business::base
 - fixed files_present_pre_exec_string function; preexec script should ensure that all lanes (not only the ones currently processed) are ready for the state change
 - removed npg_pipeline::pre_exec::FilesPresent; replaced its code with simple code snippet in npg_pipeline_files_present
 - added tileviz function

release 36.8
 - amended cram.pm to supply archive_path to the cram_generation module to avoid lookup at cram creation time; reenabled cpu_limit addition to job name; removed unused code

release 36.7
 - added cram.pm module to create lsf submissions for bam to cram conversion; added cram_generation method to PB_cal_bam.pm

release 36.6
 - pass is_paired_read flag to bam_alignment scripts
 - bam pipeline diagram

release 36.5
 - convert illumina2bam path to absolute path and pass the result to bam_alignment script as well

release 36.4
 - add pulldown metrics autoqc check
 - change illumina2bam jar file name to Illumina2bam.jar

release 36.3
 - ensure crashing analysis launch for one run does not affect others launching
 
release 36.2
 - use index_length method inherited from long_info role in create_lane_tag_file to avoid to rebuild

release 36.1
 - remove archive lane directory and bustard directory for auto qc results loading

release 36.0
 - Added copy_interop_to_irods

release 35.3
 - npg tracking db fixtures fixed to reflect db schema changes in pending npg-tracking release 68.2

release 35.2
 - ensure use_bases is passed in bsub of old deplex jobs

release 35.1
 - touch complete lane job output name fixed; its command line generated listing only the necessary options

release 35.0
 - roll back NoGetopt metaclass in lsf queues attrs

release 34.3
 - bin/npg_pipeline_check_lsf_jobs now contains David's script copied from ~dj3/team117/npgsj
 - npg_pipeline::ConfigReader removed since this was just on object wrapper around a role
 - instrument_type and instrument_model pipelien options removed, not needed as options
 - old pipeline option to switch OLB preprocessing, defaults to false
 - npg_pipeline::analysis::bustard4pbcb - new module for preprocessing with OLB
 - npg_pipeline::pluggable::harold::PB_cal_bam_qc (with tests and a script) removed, its functionality moved to npg_pipeline::pluggable::harold::PB_cal_bam
 - execution of spidering moved to npg_pipeline::roles::business::base, special module for it removed
 - unused no_cached_webservice_data and webservice_cache_dir options removed
 - sourcing lsf and oracle conf files removed from the daemons, role and config file for this removed
 - archive_to_irods step called at the end of analysis, no_irods_archival option to toggle this
 - references config file removed
 - phix snip file location in config file changes from the master ref repository to lustre mirror
 - some unused attr of the base object and roles removed
 - some options and attributes marked as not available for setting from the command line
 - add a not_strip_bam_tag flag to pass to bam_alignment script to keep tags like OQ, ci etc. in final bam file
 - leave bam_alignment.pl script to figure out number of threads to use itself (from LSB_MCPU_HOSTS environment variable)
 - set bwa aln threads using LSB_MCPU_HOSTS environment variable in PB align commands
 - no_sf_resource flag added to allow for running on an LSF cluster where sf and irods resource is not defined
 - npg_pipeline::roles::business::databaseConnection role removed; the code switched to using npg_tracking schema attribute that is inherited from npg_common::...path modules
 - npg_pipeline::pre_exec::connectDBIxTracking module removed; bin/npg_pipeline_prexec_connect_dbix_tracking uses teh npg_tracking_schema attribute of npg_pipeline::base directly

release 34.2
 - unused npg_pipeline::reorder_fastq and npg_pipeline::Checker removed

release 34.0
 - spidering simplified and speeded up
 - tests that request NPG and Sequencescape XML feeds use webcache and nothing else
 - tests that post to NPG XML removed
 - tests that request connection to external live databases removed
 - propagation of the ref repository location to the can_run part of npg_pipeline::archive::file::qc
 - tests that access reference repository use test repository
 - unused test data (xml files) removed

release 33.7
 - Add option to BamIndexDecoder to convert low quality bases in barcode read to Ns and increase MAX_NO_CALLs from 4 to 6 for single plex lane

release 33.6
 - use lsf irods resource for bam loading job

release 33.5
 - a script to compute pipeline performance

release 33.4
 - bug fix: naming of empty placeholder fastq files for a single run RT#245665
 - unused scripts deleted from external_script_names.ini

release 33.3
 - set recalibrated path for create summary link lsf job

release 33.2
 - code from module npg_pipeline::pluggable::harold::qc moved to npg_pipeline::pluggable::harold
 - modules that inherited from npg_pipeline::pluggable::harold::qc noe inherit directly from npg_pipeline::pluggable::harold
 - module npg_pipeline::pluggable::harold::qc and its tests removed
 - script npg_pipeline_qc removed
 - a new update_warehouse function created
 - create_webcache_softlink function added to the pb_cal_bam_qc function order

release 33.1
 - module npg_pipeline::run removed, its children inherit directly from npg_pipeline::base
 - npg_pipeline::run::folder::move refactored to cope with moving folders whose names do not conform to standard RT#244644
 - npg_pipeline::run::folder::link refactored to pass options to a script explicitly
 - lsf job for creating the summary link moved to the small queue
 - nfs resourses string removed from creating the summary link and moving runfolder lsf jobs
 - removed unused test data directory t/fuse
 - all job scheduling code moved to npg_pipeline::pluggable
 - a list of submitted job ids returned unsorted to maintain the actual order the jobs were submitted in
 - for bsub command, npg_pipeline::base->submit_bsub_command returns job number as integer
 - standard bsub return value (job number as a phrase) for the test bsub script
 - function create_webcache_softlink moved up to npg_pipeline::pluggable::harold to make it available for the bam pipeline

release-33.0
 - either launch all jobs or none, ie if cannot launch all jobs, kill the once that has been launched; RT#243670
 - token lsf job at the end to make last job failure trackable RT#244290
 - methods and accessors moved between base, pluggable and harold to achieve a more logical split between these three mosules
 - functions and accessors for inferring function order simplified
 - use of 'NoGetopt' metaclass for attributes that do not have to be script options
 - Keep calibrated qualities score when merging with original phix alignment
 - No longer vary filesystem resources used for BAM and fastq split by tag depending on number of plex (Sanger ISG have upgraded NFS server kernel to avoid XFS/NFS fragmentation bug)

release-32.2
 - fix missing phasing numbers in BustardSummary.xml - illumina_basecall_stats

release-32.1
 - move forward qc_tag_metrics just after illumina2bam
 - parallelise illumina_basecall_stats with illumina2bam
 - croak when no expected tag sequence or index given in sequencescape and don't create one based on the stardard illumina or sanger tag list
 - make sure harold_recalibration job submitted to creat bam file soft link when no_recalibration flag given
 - explicit arguments are given to the illumina analysis archival scripts to prevent future failures when rearrangements are made in the parents, see RT#243937
 
release-32.0
 - change to new BAM based pipeline for default analysis
 - suspended start of the pipeline
 - config path is built relative to the bin directory; if running from the local directory, local configuration is going to be used
 - spidering methods list reduced
 - increase max_no_calls for decoding if only one plex for a lane

release-31.1
 - special case of bam input for the adapter check
 - unused scripts scripts/functional_script.pl scripts/spider_batch removed
 - extra function in the function order for pb_cal_bam, bam_cluster_counter_check

release-31.0
 - don't try to return control recalibration table if no position given
 - skip non spiked-phix lane for recalibration in PB_cal_bam
 - create lane and lane qc directory in create_archive_directory function order
 - add create_archive_directory in PB_cal_bam
 - add bam_alignment function_order in PB_cal_bam, for bam alignment, filtering, sorting and markduplicates
 - increase bwa aln threads from 4 to 6 in PB_cal_bam, and get their value from config file
 - separate module for autoqc functions npg_pipeline::pluggable::harold::qc
 - pb_cal_bam_qc combined module integrates pb_cal_bam with qc and post_qc_review
 - hardcoded description of a study for control entity
 - npg_pipeline::roles::business::base clean-up - redundant test-related code deleted
 - npg_pipeline::daemons::harold_analysis_runner - calles to batch->lanes replaced with
   calls to the new st::api::lims module
 - npg_pipeline::pluggable::harold::post_qc_review - migration pipeline related functions deleted
 - npg_pipeline::archive::mpsa_to_irods_migration_helper and its tests removed - not needed
 - function for creating empty fastq files and cached short fastq files from a bam file
 - function to run tag_metrics autoqc check
 - qc script to take --qc_in and --qc_out arguments instead of --archive_path to allow for
   being flexible about qc input directories
 - parallelesation of  archive_to_irods and archive_to_sra removed since archive_to_sra is not used any more
 - npg_pipeline::roles::business::base->batch method removed
 - some changes to the npg::api::lane object usage to stop using deprecated methods, especially getting hardcoded references

 - introduction of webcache in tests to cope with npg::api::lane methods using st::api::lims object and the latest batch xml
 - explicit spidering of st modules from npg::api modules discontinued; getting references and insert sizes explicitly in spidering discontinued since this should be covered by spidering the lims objects

 - redundant code removed:
     npg_pipeline::pluggable->alert accessor
     npg_pipeline::dispatch_tree::evaluator module removed

release-30.4
 - schema info picks up from a local directory before the users directory. Move
   run_lane_status changes to be run from the runfolder, and this should avoid this
   problem
 - don't try to run any recalibration on a lane marked control through PB_cal

release-30.3
 - only run PB_cal recalibration on a lane which is either phix or a control

release-30.2
 - enable genotype qc check

release-30.1
 - ensure that the tag files can be created if the tag on a spike is longer than the tags on the plexes

release-30.0
 - pb_cal_bam: turn off compression for pb_predictor bam output and merge phix alignment into this output
 - split_bam_by_tag function order added for pb_cal_bam
 - increase illumina2bam fs resources from 1 to default 4
 - increase the number of log files for check_lsf_jobs to look through
 - finish added to function order by default
 - update run_lane status, which will handle updating runs to analysis complete/qc review pending

release-29.3
 - make sure the same study not stored more than once for a multiplexed lane

release-29.2
 - phasing for lane changed to lane from auto
 - remove code and files that existed from initial ideas about the pipeline setup

release-29.1
 - bug fix about file name for lane tag

release-29.0
 - pipeline to use single access point lims module
 - pipeline to take actual positions from batch xml in prererence to the run-lane information from the tracking database
 - tag lists generated only for the lanes the pipeline has to deal with
 - vary filesystem resources used for fastq split by tag depending on number of plex

release-28.10
 - bump up filesystem resources used for BAM mark duplicates

release-28.9
 - decrease cpu requirement for non-consented and spiked phix fastq splitting from 12 to 8

release-28.8
 - switched to branch 7.0 of PB_cal (detect bad tile/cyles + new caltable format)
 - bump up filesystem resources used for creating fastq files

release-28.7
 - bug fix to catch the command line for recalibration_alignment for schema information

release-28.6
 - bam & markduplicate files need creating for removed phix, even if the lane is multiplexed

release-28.5
 - daemon only submits for lanes present in batch xml
 - spidering only spiders lanes which are declared from the positions method

release-28.4
 - get study from lane entity directly instead of from sample

release-28.3
 - use study publishable name for bam header, and add study description as well

release-28.2
 - increase cpu requirement for non-consented and spiked phix fastq splitting from 4 to 12

release-28.1
 - OLB version upped to 1.9.3
 - bugfix - BamIndexDecoder not merge by subversion for release-28.0 - corrected
 - bugfix - Jobs which are launched by a job which is part of an array, take the array index as part of the job requirement

release-28.0
 - lane based post_qseq launched
 - analysis complete and qc review pending moved to primary analysis pipeline
 - analysis complete dependency on post qseq, plus pre-exec test for existence of
   files in archive directory which will be written at end of each lanes secondary
   analysis
 - create a lane taglist file with tag sequence, name and library, sample and study name
 - pipe illumina2bam output to BamIndexDecoder if multiplexed run

release-27.3
 - patch to fix only getting stats for lane demultiplex if the lane is multiplexed
 - bustard and gerald lane based option
 - pass through bustard.py parameters with override_all_bustard_options
 - bugfix - ensure that spidering gets assets for plexes

release-27.2
 - increase memory requirement for illumina2bam job to make sure JVM can start

release-27.1
 - new function_order illumina2bam to convert bcl files to bam
 - reduced spidering to only do functions we know are called
 - dependency on current running job added to any jobs with no dependency
   if the job launching is a job itself
 - remove dependency on MooseX::InsideOut (which is broken in Moose2.0)

release-27.0
 - increase number of job io slots for pb_cal jobs to 4
 - increase number of processors to 4 for score and alignment
 - push number of processors through to bwa with aln_parms
 - stop bam production for full lanes which are multiplexed
 - stop the subsequent mark duplicate jobs for those lanes
 - stop the subsequent gc_bias qc check for those lanes
 - in scripts a helper script for checking spidering. This is always subject to change!

release-26.4
 - increase memory for bam_markduplicates to cope with higer density coverage

release-26.3
 - spidering imporovements to capture more data to ensure we get full requests to get the correct study for the sequencing request
 - all runs without a control lane will run with the PB_cal no recalibration option

release-26.2
 - job_priority option, to enable a user to determine the job priority to be used for all jobs, regardless of the queue to which the job would be submitted
 - remove bam_index function order
 - fix launching the post_qc_review in pipeline migration helper to include user defined requirements
 - spider calls studies on lane to ensure that we get the studies
 - move run folder drops the log file into a log directory within the folder moved to, rather than just the folder,
   so that any wildcard matching won't find that by accident

release-26.1
 - spidering improved to pick up more relating to samples on multiplex lanes, but not to go down the children, as this might end up pulling the entirety of Sequencescape
 - munge summary files removed from function_orders.yml as no longer necessary to run
 - bugfix: correct cal table name should be generated for all functions/scripts which need access to it
 - references_adapters directory check: must only replace the word references with adapters, not if is is part of a larger word or construct

release-26.0
 - removal of the munge filenames/readnames that were needed for old version of GERALD recalibration
 - add in job_name_prefix (both in general_values.ini and as command option) to add a prefix to all job names, for ease of seeing them in lsf
 - no_secondcall flag to ensure switch off generating second basecalls and storing them in the bam files
 - update live versions of OLB (for bcl2qseq) and CASAVA

release-25.1
 - addition of code to check the lsf queues for stuck runs and let you know which jobs failed

release-25-0
 - complete removal of srf generation and code for gcfreq creation
 - removal of illumina_pipeline_bin and it's conf key/valeu pairs as legacy which is not needed
 - switched order that fastq2bam jobs are launched, so that full lanes bams are generated in preference
   to plex ones. This may give a slight time improvement due to more efficient resource allocation
 - move as much qc to run in parallel with fastq2bam as possible, to endeavour to reduce the time these
   extend the pipeline by

release-24.4
 - daemon for launching analysis to check if the run has spiked lanes, and then launch PB_cal for spiked, with a
   no_cal/bustard&gerald to run alongside

release-24.3
 - add bam cluster count checking based on bam flag stats

release-24.2
 - pre-exec references job added to fastq2bam jobs as these need to query the references repository during running
 - pre-exec references job added to alignment and calibration jobs in PB_cal
 - spiked calibration tables need to know the snp files for phix
 - phix snp file added to pb_cal_pipeline.ini, so as to be retrieved for calibration job

release-24.1
 - turn off running full PB_cal pipeline as standard
 - lsf_queue and small_lsf_queue to be used to determine queues, so now functional command line options

release-24.0
 - a function to perform the ref_match autoqc check
 - no_srf_generation stops trying to split and index srf files
 - bugfix - is_spiked_phix is boolean
 - a function to split nonconsented if not done yet
 - if the run is performed on a HiSeq, then do not create srf files
 - a function to perfor a sequence error check for spiked phix part
 - an ability to pass extra options from functions to an autoqc script

release-23.0
 - bug fix to make sure correct basecalling software returned from bustard config xml file
 - bugfix - drop tag from readname in srfs for lanes on multiplexed runs which are not multiplexed
 - deal with spiked in phix for pb_cal calibration
 - patch - give Instrument generated BaseCalls directory to setupBcl2Qseq.py
 - tests: now use domain test in the conf files, so that consistency can be kept in tests, whilst live info may change

release-22.0
 - spiked phix splitting will generate fastqcheck and md5 for the newly generated fastq files
 - remove the file renaming part from spiked phix splitting command for schema information
 - consider spiked phix part for cluster count checking
 - strip out all dependencies on srpipe::util
 - strip out dependencies on srpipe::config::constants and srpipe::config::instruments
 - spidering now calls the required_fragment_size on an asset to ensure that any further xml is loaded

release-21.1
 - fastq generation only adds the --index flag on lanes which are multiplexed, not all lanes on a run
   which have the indexing cycles performed

release-21.0
 - the pipeline to spider over requested lanes only
 - moved lane_tile_clustercount to npg_common::roles::run::long_info
 - demultiplexing only tiles which it can find in the Data/Intensities/config.xml file (since HiSeqs do not have consecutively numbered tiles)
 - phasing and matrix options moved to conf file, and phasing, prephasing and matrix now options to be passed on analyse_RTA's command line
 - using reference finder for human reference location for creating nonconsented human part bam file
 - bjobs for spliting spiked phix out, renaming srf and fastq files, and generating bam file
 - npg_pipeline::analysis::FixConfigFiles - go through the config.xml files in Data/Intensities and Data/Intensities/BaseCalls, and check that
  1) Last Cycle numbers and number of reads in each are the same (croak if not)
  2) the runfolder (on fs) has the same name as in NPG tracking (croak if not)
  3) Assuming 1 + 2 OK, then ensure that both config files have the correct Instrument name, runfolder name and id_run (fixing if needed)
 - add nonconsented splitting command line and spiked phix spliting program to schema information

release-20.1
 - MPSA archived HiSeq runs no longer visible by default

release-20.0
 - bcl2seq can have separate path from OLB

release-19.0
 - a post_qseq function to generate a stand-alone archive directory for old-runs2irods pipeline
 - a post_qseq function to call the post qc review script
 - SecondBaseCall - pb_cal needs to start producing second base calls
 - check recalibrated qseq files are original. If not, pass the original qseq files to bam generation

release-18.4
 - moving a run folder no longer requires using srpipe::util, so should be adaptable for anything, although, it no longer
   copes with a paired run
 - SchemaInformation now has improved data set, for preparation to go into the Bam headers

release-18.3
 - qc_cache_reads - additional step which will cache reads for qc's to use, saving processor time
 - archive_to_irods now in parallel with archive_to_sra
 - id_run now to be passed to the qc tests in the command line
 - srfs - index has increased memory for HiSeq benefits. srf_creation has increased memory so that not too many get launched
   on the same node

release-18.2
 - patch - webcache now checks the program name as a pattern match rather than an equality, in case the program name contains a path
 - move runfolder bug - remove the name check against the runfolder as name will not have any padding 0's
 - md5's - don't record the md5's of full fastq/srfs where the lane shou;d have split non-consented data
 - improvements to schema_information to make DS a more accurate description, and bugfix where we weren't getting the correct PB_cal information

release-18.1
 - Patch to SchemaInformation to cope with some changes to the way npg_common operates
 - parallelise hash now in a config file
 - removed some now unnecessary hashes/arrays of function orders and parallelise
 - test for qseq2fastq.pl will check to see if there is an md5sum and fastqcheck which can run on your system
   and modify/skip tests that rely on checking this functionality. Note: If this is the case, then you will
   need to modify the production code accordingly

release-18.0
 - Dependency on srpipe::config::instruments reduced - should use runfolder_path first, and fall back to this
   expect full removal within a few releases
 - fastq generation - md5 and fastqcheck creation options turned on
 - fastq generation - unique option turned on so that testing for uniqueness of readnames out of qseq files is done
 - md5 creation - script runs so that in process decisions can be made about the existence of files, and if md5s hav
   already been created
 - schema_information now created before bam's are created
 - schema_information always gets the RTA value and sticks at the top
 - DS tag in schema_information for those which are probably appropriate to go into a Bam Header

release-17.1
 - pass archive_path to irods_bam_loader instead of id_run
 - bugfixes
 - srf and qc_contamination parallelised with bam_generation in order to pull together rate determining steps
 - cluster counts do not check in the fastq files, the value is allegedly guaranteed in the fastqcheck file
 - analysis runner daemon now looks at the instrument type and determines which analysis to launch
 - PB_cal no recalibrated for HiSeq as production
 - PB_cal analysis now generates their own folder structures within the flag-waver (may need to be moved)
 - analyse_RTA no longer launches PB_cal
 - PB_cal - no_recalibration works how it should, so small_pb_cal now removed

release-17.0
 - schema information files generated which should report on how the run progressed, and various program versions used
 - patch to cluster counts to be happy if there are no srf's found for the lane
 - bam indexing done
 - softlink webcache used for the analysis into the archive directory for that analysis, and the post_qc_review can use that

release-16.5
 - pb_cal needs new directory paths so that multiple ones can be run
 - small_pb_cal for running a concurrent job which does no recalibration steps (HS benefit at current time)
 - pass archive path to bam generation, so that this is less dependent on working out paths itself

release-16.4
 - check for cif/dif/stats files and flag option to recreate 'dummy' cif/dif files
 - use a log folder to catch lsf log/out files in the various directories, instead of dumping directly into it
 - archival to irods

release-16.3
 - instrument name now taken either from short_info, or if must be calculated itself, then using prefixes
   from general_values.ini

release-16.2
 - PB_cal has moved to v6.0, with extra step and using bam files
 - run_conf file generated in runfolder directory. Current for bustard and gerald directory propagation throughout
   bustard/gerald primary pipeline
 - no_bsub flag, so instead of submitting a job to LSF, just logs the command. returns 50 as a potential job id when used
 - HiSeq archival to sra - no SRF files, and fastq's are either group unconsented (if unconsented), or hiseq (to be hidden
   but archived, as users should be utilising bam files from iRods)
 - no-eamss flag turned on for bcl2qseq in PB_cal pipeline
 - change production version of OLB to OLB-1.8.1a2

release-16.1
 - cluster count checking - fastq, fastqcheck and srfs get checked to see if they contain the same number of pf reads
   as the pf cluster count from BustardSummary.xml
 - moved most values, external script names and pathways to config files

release-16
 - PB_cal score has additional options to take a control calibration table, and use this if it can't legitimately use
   a lanes own cal table (see srl as to why)
 - touch all mp fastq files at start of post_qseq to ensure that they are found for all jobs, even if there are no PF reads
 - point fastq2bam to latest (v37) human reference

release-15.3
 - pre-exec script testing that the references and adapter directories can be found, before a job actually starts
   on the farm, so that there is less chance it will croak out if some repositories go away

release-15.2
 - all possible arrayed submissions have been done
 - PB_cal control lane now uses mode 2

release-15.1
 - bugfix multiplex fastqcheck generation
 - patch to psuedo down qseq files from BaseCalls for PB_cal pipeline

release 15.0
 - All post_qseq dispatches are submitted as job arrays, chaining if needed via -w'done(1234[*])' -J job_name[1-8]
 - PB_cal runs setupBcl2Qseq and amkes the qseq files in the basecalls directory, and then runs off these

release 14.2
 - load fastqcheck files into qc database added to post_qc_review

release 14.1
 - pass index tag fastq file to bam generation to add them in bam file

release 14.0
 - require 4 processors for human splitting bjobs
 - dependency on multiplex qc jobs added
 - turn off EAMSS (Killer B's)
 - mpsa upload now loads missing files for a lane, rather than assumes that because it has 1, it will have all
   - downside, you must ensure that this is not running for a run, if you want to manually do it
 - no archival of srf or fastq files for phix control lanes to fuse

release 13.0
 - PB_cal separated into independent pipeline launched at the end of the illumina analysis pipeline
 - PB_cal pipeline kicks off a post_qseq pipeline on it by default (but with no Latest_Summary,run_status updates or munge Summary xml)
 - sf_resource now put into rusage requirement, to try to limit the amount of IO on the nfs staging partitions

release 12.1
 - bug fix bam submissions
   - typo which stopped non split full lanes getting submitted
   - flagstats json file to go to qc directory
   - fastq files needed full path
   - strange typo of ; switched for . meant incorrect name and path generation

release 12.0
 - move bam_flagstats json file for each plex into lane qc directory
 - turn off creation of sig2 files
 - "analysis complete" moved after all qc and alignments to before "qc review pending", "secondary analysis in progress" now where "analysis complete" was (after Illumina pipeline is done).

release 11.0
 - job array for qc on plexed samples
 - require 4 cpus for bam creation because bwa alignments using threading now
 - pass human_split type and tag_index for bam generation if available
 - patch for ensuring a few axtra cached webpages are there

release 10.4
 - swapped the order of set_run_status_run_archived and move_to_outgoing
 - for post qc review script, unset an env variable that gives the cache location

release 10.2
 - bump default OLB to OLB-1.8.1a1

release 10.1
 - no_munge_summary flag added so that post_qseq can run on PB_cal directory
 - new postqseq function and module bam_markduplicate
 - add archive lane path into autoqc data loading list to pick up bam flagstats json file

release 10.0
 - gc-bias check is done
 - create lane tag file using expected tag sequence from sequencescape if available
 - caching of webservice responses in order to enable
   - less dependencies outside of the filesystem once jobs have been submitted
   - reduce load on webservers from multiple parallel jobs (in particular when we have a multiplex run)
   - find out up front if webservices are unavailable, and don't do anything

release 9.0
 - bam generation with second base call
 - launch harold recalibration
 - generate md5 for correct files after human splitting
 - patch to ensure that manually created lane tag files are not overwritten
 - update copyright
 - bam generation even if no reference
 - split multiplex fastq by tag
 - bam generation for multiplex split fastq
 - fastqcheck for multiplex split fastq
 - moved qseq2fastq.pl from the sanger-pipeline project to this project for better maintenance and deployment
 - only decode lanes which are multiplexed on the flowcell
 - generate tag decoding stats as json file for each lane

release 8.0
 - drop gcfreq creation
 - bam file generation
 - multiplex lane specific tag file support
 - qc_gc_fraction test
 - munge Summary.xml/htm in GERALD after a multiplex run has gone through GERALD processing
 - processor_fork_number moved from bustard_lsf_reqs to business/base, so it can be passed to post_qseq
 - summary data loading removed, as done within illumina summary loading
 - softlinked qseq_custom files will now use relative path instead of absolute path
 - Drop dependencies to use SangerPaths
 - $VERSION now on the same line as use Readonly; so that new Build.PL won't carp.
 - Build.PL, dependencies updated, but dependencies on other internal packages commented out until their $VERSION lines can be corrected like those in this package
 - md5s checked of the files once uploaded to mpsa, and compared to that in the md5 file

release 7.0
 - more launches optimised with MooseX::AttributerCloner generating command line options
 - srpipe::analysisrunfolder removed with the consumption of npg_common::roles::run::long_info
 - move to coping with the new way that GERALD deals with needing file structure for multiplexed samples
 - split srfs will now have srf_index_hash run on them once created
 - split_nonconsented memory allocation upped to 8G

release 6.1
 - moving to usage of MooseX::AttributerCloner to generate command line options
 - Bustard defaults now able to be overridden on the command line, so if the number of processors, etc need changing, then this can be done here without code changes
 - Bustard and GERALD steps now separated for easier launching of different analysis versions via the command line
 - 1.6 pipeline set to default
 - flag_options role, so that we can universally disable functions or pass info (such as no_control_lane) via a flag on the command line
 - change to use the new illumina_analysis_loader, which should accept particular paths from a command line, and so launch it with paths populated as the launcher object has
 - change to Bustard to do it's best to accept and force a control_lane determined by the user, but still relies on some info from Sequencescape to be present and correct
 - tag_file for indexed runs can be manually set rather than relying on choosing a tag_file from the defaults

release 6.0
 - major refactor of code to allow command line variables to be propagated through to objects using MooseX::Getopt and MooseX::AttributeCloner
 - separation of pipelines into separate npg_pipeline::pluggable::harold::<type> in order to make code management easier
 - due to MooseX::AttributeCloner, less code in npg_pipeline::pluggable::harold::<type> methods
 - increased test and POD coverage
 - create_pseudo_qseq_custom.pm - if there has been no recalibration, softlink in GERALD the qseq files in Bustard with qseq_custom names
 - fix_qseqs.pm - ensure that the id_run is correct in the qseq_custom files

release 5.0
 - npg_pipeline::base class with common methods used by many of the npg_pipeline modules
 - try to submit a job to lsf upto 5 times, croaking if unsuccessful after that
 - daemon runner and pipeline for RTA analysis

release 4.7
 - preexecute script to ensure that only 1 of a type of job could run at a time, and applied to npg_qc_api.pl (illumina analysis) loader
 - option to include tag files to split non_consented
 - default queue in archival runner - srpipeline
 - script to resort fastq files if they get created in the wrong order

release 4.6
 - archival runner
 - code for fixing broken fastqs
 - correct order of qseq_custom files to be alphanumerical when submitted for jobs

release 4.5
 - patch release

release 4.0
 - option/support to only run on a single lane
 - post_qc_review pipeline
 - refactor of code from srpipe::archive.pm to npg_pipeline::archive::file::to_sra so that this can be done from post_qc_review pipeline
 - post_qc_review can submit to lsf jobs to upload illumina_analysis, illumina_summary and auto_qc

release 3.0
 - bug fix - id_run not passed through to qc checks
 - adapt to use new qseq2fastq with changes for multiplex runs
 - croak out of post_qseq if it is not a full analysis

release 2.0
 - add qc_insert_size
 - srf_creation also does indexing script
 - log files are created
 - in log file, json string of dispatch tree
 - parse of the json string, which interrogates LSF for info
 - Latest Summary link now relative path
 - illumina2srf always runs out of 1.4 pipeline
 - archive dir is now set to be archive dir, not archive_test

release 1.0
 - set up
 - create npg_pipeline namespace
 - generate replacement to cleanup_run<|MERGE_RESOLUTION|>--- conflicted
+++ resolved
@@ -1,7 +1,6 @@
 LIST OF CHANGES
 ---------------
 
-<<<<<<< HEAD
  - require minimum version 5.10 for perl
  - add study analysis configuration accessor
  - simpler name for the archival daemon module
@@ -15,11 +14,10 @@
  - Log::Log4perl logger is used in pipeline daemons
  - cached samplesheet generation - use ml warehouse for all
    runs except QC runs, for which the old warehouse is still used
-=======
+
 release 49.8
  - seq-alignment now uses bwa_aln_se for single read runs
  - disable log archival pending enhancements
->>>>>>> 014c5116
 
 release 49.7
  - seq-alignment - P4 and new bwa for older chemistries & forcing mem for alt references
