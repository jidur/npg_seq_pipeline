--- conflicted
+++ resolved
@@ -1,11 +1,9 @@
 LIST OF CHANGES
 ---------------
 
-<<<<<<< HEAD
  - 'PB_cal_bam' analysis pipeline renamed to 'central'
-=======
  - use samtools1 (rather than samtools1_1) for samtools in archival and P4 pipelines
->>>>>>> b1462660
+
  - GCLP compliance-related daemon changes:
      runs will not be progressed to analysis/archival unless the
      flowcell barcode is set in the npg_tracking database;
