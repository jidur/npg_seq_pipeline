--- conflicted
+++ resolved
@@ -1,20 +1,17 @@
 LIST OF CHANGES
 ---------------
 
-<<<<<<< HEAD
-release 50.1
- - bug fix to allow archival daemon to work (restore availabilty of run folder
-   finding method)
-
-release 50.0
-=======
  - names of the pipeline daemon modules and scripts harmonised
  - the daemon module does not inherit from the pipeline base class thus
    reducing the number of command line script options
  - common code moved from the daemon scripts to the daemon module
  - a new role for common accessors
 
->>>>>>> ef6e94a6
+release 50.1
+ - bug fix to allow archival daemon to work (restore availabilty of run folder
+   finding method)
+
+release 50.0
  - purge carriage returns (as well line feeds) from study descriptions for RG header
    records (xml lims driver has previously done this as part of XML parsing)
  - require minimum version 5.10 for perl
