LIST OF CHANGES
---------------

<<<<<<< HEAD
 - require minimum version 5.10 for perl
 - add study analysis configuration accessor
 - simpler name for the archival daemon module
 - parent class for pipeline daemons
 - dry_run option for daemons
 - consistent behaviour of the archival and analysis daemons
   when LIMs data are not available in the ml warehouse and
   the run is not a QC run, the run is skipped
 - the pipeline daemons define the type of the pipeline to run
   (default, gclp, qc) and set appropriate backward-compatible
   options for the pipeline script
 - Log::Log4perl logger is used in pipeline daemons
 - cached samplesheet generation - use ml warehouse for all
   runs except QC runs, for which the old warehouse is still used
=======
 - add npg_pipeline_job_env_to_threads script (to avoid excessive repeated perl one-
   liners in command arguments).
>>>>>>> b3e355ca
 - archival of logs should run after an asynchronous move to outgoing (peformed by the
   staging daemon) - paths adjusted and job preexec checking for the existence of the
   runfolder in outgoing is added

release 49.8
 - seq-alignment now uses bwa_aln_se for single read runs
 - disable log archival pending enhancements

release 49.7
 - seq-alignment - P4 and new bwa for older chemistries & forcing mem for alt references
 - bug fix after passing RG paramater to illumina2bam: change SplitBamByReadGroup options:
     do not set OUTPUT_COMMON_RG_HEAD_TO_TRIM, strip last component (runid_lane) from
     OUTPUT_PREFIX
 - use threading for bam and cram creation in seq_alignment
   references and GCLP
 - add attribute "gclp" common to analysis and archival scripts
 - function list config files always contain pipeline module name e.g. central

release 49.6
 - pass RG paramater to illumina2bam
 - add archive::file::logs

release 49.5
 - correctly determine path to SplitBamByChromosomes.jar
 - drop redundant do_markduplicates and not_strip_bam_tag options from args list
   of the old-style bam alignment script
 - factor out generation of bam_flagstats metics into a method
 - call new bam_flagstats execute method instead of invoking individual parsers explicitly -
   forward compatibility
 - npg_pipeline::cache - reuse_cache_only option added RT#486264
 - check for an inline index when calculating index_length

release 49.4
 - LSF job creation for autoqc checks - use qc check objects directly when
   testing whether to create a job

release 49.3
 - error if padding for spiked Phix index sequence is not long enough
 - kill unwanted jobs efficiently (one command for all ids and -b option)
 - call warehouse loaders with verbose option
 - call ml warehouse loader at the end of the analysis pipeline so that the product
   table is loaded by the time the run goes into QC thus allowing to query this
   warehouse using run id
 - simplified name generation for fastq files
 - use 'subset' option of the bam_flagstast autoqc result instead
   of the 'human_split' option
 - allow p4 to be used where no alignment is specified for target but human
     split (contains_nonconsented_human) is
 - new tests for various p4 analysis options in seq_alignment
     (20-archive_file_generation-seq_alignment.t)

release 49.2.1
 - to avoid deprecation warnings in Config::Any,
   ensure XS extensions are available for YAML and JSON

release 49.2
 - test updates only

release 49.1
 - remove 'move_to_outgoing' step from function list for qc runs

release 49.0
 - run the archival pipeline entirely in the directory where it was started, ie
   do not move the runnfolder to outgoing; this will be done by the staging
   monitor

release 48.9
 - run illumina analysis loader in a lowload lsf queue

release 48.8
 - pipeline daemon - when calling the pipeline, do not use paths that are local to the host

release 48.7
 - generate  fastqcheck files for empty fastq files explicitly without
   running fastqcheck executable, which is not available on gseq cluster
 - daemon to process a run if machine location is unknown

release 48.6
 - force gclp analysis along the p4 route

release 48.5
 - archive to a "gclp" iRODS if function_list looks like gclp variant
 - use low_load queue for upstream_tags qc (accesses tracking and qc DBs)

release 48.4
 - Make group to change analysis directories to optional
 - use LSB_BIND_CPU_LIST over LSB_MCPU_HOSTS to determine number of threads to use
   within a job (cope with hyperthreading where LSF gives one slot to what is presented
   as two cpu - this will try to make use of apparent CPUs)
 - make number of slots used by seq_alignment configurable
 - allow running on file server by
   + use npg_tracking::util::abs_path to patch absolute paths
   + avoid perl chdir to give job working dir
 - drop not_strip_bam_tag option, explicitly disable bam tag stripping in seq_alignment
 - add daemon.ini and optionally add command_prefix to commands
 - use lowload lsf queue
 - seqchksum_comparator to cope with higher plexing (with a chdir)
 - force HiSeq rapid run V2 flowcells (BCXX suffix) to use p4
 - enable p4 single-end processing (bwa mem only, not RNA or non-consented human split)

release 48.3
 - get informatrion about a spike directly from lims
 - use old bam_alignment.pl, not P4, if omission of alignments requested
 - option (default on) to force analyses to assume phix spike
 - force P4 and so bwa mem for runs with reads > 100bp
 - enable human split for P4 in seq_alignment (using bwa aln, adapter trimming)
 - run old warehouse loader live in order to pick up pool-level information
     that is currently needed in SeqQC
 - gclp-specific function list for archival

release 48.2
 - added update_ml_warehouse
 - removed sf48 from list of staging areas in green room

release 48.1
 - pipeline-specific function lists
 - setting olb or qc_run flags to true results in olb or qc_run function lists used
 - qc_run flag on its own does not cause a change of lims driver
 - unused pipeline flags and options removed
 - for gclp runs, the analysis daemon to pass gclp function list to analysis pipeline

release 48.0
 - if LIMS cached data creation fails, pipeline script fails before submitting jobs:
     removed spider function from function order for both analysis and archival pipelines;
     introduced spider boolean flag that defaults to true;
     spider is run within prepare() method before the functions are executed
 - removed test and live section in configuration files
 - removed configuration for external script names
 - 'PB_cal_bam' analysis pipeline renamed to 'central'

release 47.9.1
 - Fixed split sanity checks

release 47.9
 - analysis daemon patch: ensure runfolder glob expressions are used when finding the runfolder path
 - use samtools1 (rather than samtools1_1) for samtools in archival and P4 pipelines

release 47.8.1
 - workaround bug: daemon missing new warehouse access

release 47.8
 - GCLP compliance-related daemon changes:
     runs will not be progressed to analysis/archival unless the
     flowcell barcode is set in the npg_tracking database;
     runs are not going to be progressed if it's impossible to fetch LIMs data for a flowcell;
     both analysis and archival daemon to pass runfolder path to the
     pipeline script;
     if batch_id is available, pass it to the analysis pipeline script    
 - use appropriate driver for samplesheet generation (xml, warehouse, ml_warehouse)
 - GCLP compliance-related pipeline changes:
     get the flowcell barcode needed for
     accessing LIMs information from runfolder path/content;
     use batch id if provided by the caller;
     derive the run id from runfolder path/content
 - check for RTA run tag is dropped in the analysis daemon - all current runs are RTA
 - use alt_process flag when archiving qc runs

release 47.7
 - switch seqchksum_comparator to cram, add new test data and updated tests
   convert all cram files to bam as current version of bamcat will not read cram
   dropped one test as converting an empty bam file to cram produces a valid cram file 
 - More sanity checks: use of y split and nonconsented X and autosome split only with Homo
   sapiens reference, use of nonconsented human split only with non Homo sapiens reference.
 - always apply sanity checks (even when not running P4 based pipelines).

release 47.6
 - reenable archival of index files for CRAM/BAM files to iRODS

release 47.5
 - turn off BAM archival to iRODS

release 47.4
 - multiple TraDIS library types now in use, all assumed to start with TraDIS

release 47.3
 - P4 can process nonconsented X and autosome human split, and separate Y chromosome data
 - tidy of conditions for selection of p4 processing, and new force_p4 flag to override them

release 47.2
 - don't process phix using the p4 pipeline

release 47.1
 - when using and copying an existing cache directory copy everything (instead of
   restricting to npg directory)
 - try to create samplesheet if it does not exist, even if copying cache

release 47.0
 - code moved to git repository

release 46.3
 - test fix

release 46.2
 - use samtools1.1 in seq_alignment P4 based analyses
 - externally specified webcache and samplesheet are copied to the default location
     inside the analysis folder
 - seqchksum primary data comparison between final product and post illumina2bam
 - run seqchksum and cluster count check at same time as post bam qc
 - tag list files creation:
     remove dedicated function
     call the code from illumina2bam function
     refactor into a stand-alone per-lane module
     create these files in the metadata cache directory
 - allow ref_match qc jobs to run 8 at a time (patched Bowtie ameliorates Lustre problem)
 - use subtemplate/library base templates rather than monolith ones for seq_alignment P4
 - do not run lane level pulldown_metrics job for a pool
 - extra seq_alignment check that run is compatible with available P4 pipelines
 - limit bam split by tag to lanes requested (fix)

release 46.1
 - for V4 HiSeq runs without a reference use bam_alignment.pl

release 46.0
 - remove redundant npg_pipeline::archive and npg_pipeline::roles::business::file_constructs modules
 - remove dependency on tag files npg_common::roles::run::lane::tag_info role
 - remove a callback for a phix flavour of the sequence error check (function is not in use)
 - move options for the adapter detection job to where the job is generated
 - error is thrown for non-existing qc check
 - remove generation of tag files (tag list files remain)
 - always create new tag list files
 - remove unused configuration options
 - remove --lane pipeline option (was used only in tests)
 - move generation of the bam2fastqcheck_and_cached_fastq job out of a module for
     job generation for autoqc functions
 - remove unused scripts

release 45.6
 - remove mostly redundant npg_pipeline::roles::business::internal_info, move
     tradis flag to the module creating illumina2bam job
 - remove redundant npg_pipeline::roles::business::bustard_lsf_reqs

release 45.5
 - remove unused callbacks for old-style run and lane status updates
 - remove a callback for lane completion files
 - remove --no_status_updates pipeline option
 - remove a prereq. script for checking for existence of files

release 45.4
 - omit PhiX sample name and study from strings generated for illumina2bam
   BAM RG record generation (lane/pool level)
 - ensure ref_match qc jobs run serially (to try to alleviate Lustre slow io 
   on simultaneous file read bug)

release 45.3
 - write log files for status change to qc complete to outgoing

release 45.2
 - remove the following functions from function order:
     status updates that do not create status files
     redundant touch_completed_lane

release 45.1
 - bug fixes and code improvements in a callback for file-based statuses
 - file-base status updates added to function order
 - ensure P4 pipelines in seq_alignment are aborted if required analysis is 
   not yet supported
 - remove bam_alignment and rna_seq_alignment steps (having been replaced
   by seq_alignment)
 - run bwa mem P4 alignment pipeline for V4 HiSeq runs as well as HiSeqX runs

release 45.0
 - Use P4 based BWA Mem analysis in seq_alignment if HiSeqX run
 - Use variable number of CPU slots for seq_alignment jobs (12 to 16)

release 44.15
 - Use soft filtering instead of hard filtering for spatial_filter
 - generate bam_alignment autoqc json for RNAseq analyses
 - don't try per plex "seq_alignment" analysis  or upstream tag qc 
   if no indexing read
 - callbacks for functions saving run and lane statuses to file

release 44.14
 - switched cluster count check to InterOp files
 - reinstated bam_cluster_counter_check for HiSeqX

release 44.13
 - seq_alignment refinements:
  + to RNAseq p4 script pass:
   - library_type, fr-unstranded or fr-firststrand if library is dUTP
   - AlignentFilter.jar location
   - real PhiX fasta location
  + add autoqc bam_flagstat json generation

release 44.12
 - increase nfs resources for seq_alignment to 4
 - drop localscratch requirement for seq_alignment
 - amended generation of rna_seq alignment commands to use new parameters, and amended corresponding tests

release 44.11
 - set PU option when calling Illumina2bam
 - HiSeqX run: skip bam_cluster_counter_check

release 44.10
 - update p4 vtfp template location in seq_alignment
 - do not run illumina_basecall_stats step for HiSeqX data

release 44.9
 - parallelise seq_alignment function

release 44.8
 - use seq_alignment module to replace bam_alignment to produce
   production output files and get rna analysis into production

release 44.7
 - use analysis_path as a location for the cached data directory
 - allow for flattened runfolder directory structure, ie do not
   insist on Illumina RTA directory structure

release 44.6
 - remove unused test data
 - use more up-to-date runfolder directory structure in tests
 - remove unused methods from test utility module
 - do not use analysis_path either in tests or in the code - this option is not
   being used
 - remove unused analysis_type option to the latest summary link creation job

release 44.5
 - Add qc_verify_bam_id to list of qc functions

release 44.4
 - pool-level asset ids are not loaded from a samplesheet, creating problems in SeqQC;
   warehouse loader not to take lims data from a cached samplesheet 

release 44.3
 - pipeline's unused no_spider flag removed
 - 'spider' function re-implemented to create a cache suitable for
   samplesheet-based lims objects
 - cache directory moved down to the bam basecall directory
 - 'create_webcache_softlink' function removed since the location
   of the cache is now inambiguous
 - stand-alone module npg_pipeline::cache for generating a cache
 - unused functions for handling emails in tests removed
 - 'no_recalibration' flag replaced by 'recalibration' flag that
   defaults to false
 - analysis pipeline is started without explicitly using setting
   'recalibration' flag
 - use Biobambam based adapter detection instead of illumina2bam's

release 44.2
 - autoqc data retriever has changed, update the constructor's attributes

release 44.1
 - added Illumina2bam.jar options for runs with an inline index to put the
   tags on the read with the inline index and modified tests accordingly

release 44.0
 - location of the log for the archival warehouse loader job changed
   from the analysis directory to outgoing
 - reduce dependency on npg_common:
     parse configuration files directly;
     move functionality of the npg_common::roles::run::fs_resource
     role into the base class;
 - remove run_conf and add_to_run_conf attr/method from the base class

release 43.4
 - extended inline index to read 2
 - create tileviz directory when archive and qc directories are created

release 43.3
 - remove tileviz function from the pipeline
 - test update following changes to ping procedure for npg daemons

release 43.2
 - added --tileviz option to spatial filter parameters in pb_cal_align command
 - changed default region size to 200 and dropped region_min_count
 - added a check for pools with only one non-phix tag and extended tests
 
release 43.1
 - remove unused cram file generation function
 - remove provisions for running daemons on the old lenny farm
 - daemon to start analysis and archival for run folders that are co-located with
   daemon's host
 - update hosts in daemon utility that runs the pipeline daemons
 - upgrade bam alignment job memory requirement to 16GB
 - drop appending boost library path to LD_LIBRARY_PATH - not needed
   on Ubuntu precise
 - rely on path to find tophat2 executable

release 43.0
 - remove analysis and archival daemons dependency on npg::api, replace by
     direct calls to tracking database
 - remove analysis adaemon dependency on staging area globbing
 - increase job priority of HiSeq2500 runs
 - fix a bug in calculating jobs priority - priority should be set regardless
     of whether a priority value is set in teh tracking database
 - if the run does not have RTA tag, daemon will try again later
 - analysis daemon to call analysis on a whole run rather than listing
     lanes explicitly
 - remove analysis daemon dependency on LIMs data
 - remove definition of lsf_resource_select from the config file;
     both daemons to supply this option as "lenny" if running on the old farm

release 42.7
 - analysis daemon to submit runs form a subset of staging areas depending
     on the cluster name it is running on
 - redundant tests and test code removed

release 42.6
 - turn off default PhiX based Qval calibration
 - hard code the memory rather than look in config file
 - remove mocked objects for qc tests and add explicit test for qc_adapter
 - separate test executables for lsadmin 

release 42.5
 - improvements to lsf_job module and its tests
 - to be able to submit tileviz job accross farms,
     drop request for particular nodes from the tileviz lsf job spec

release 42.4
 - new module lsf_job to generate LSF7/9 memory limit strings
 - remove /software/bin/perl in local LSF commands

release 42.1
 - add upstream_tags qc check

release 42.0
 - to ensure host-specific path to script is used, use bare script name in daemon definitions

release 41.10
 - job that updates run status to 'run archived' should write log to analysis not outgoing
 - production environment is now set in login shell - no need to set npg
   and npg cpan lib location through PERL5LIB;

release 41.9
 - patch for adaptor autoqc jobs memory requirements; mismatch in
   requested and allowed causes an error in job submission on farm2

release 41.8
 - patch to script_must_be_unique_runner - it's job id we need

release 41.7
 - patch to script_must_be_unique_runner - having a pipe expands the value
   of $LSB_JOB_INDEX prematurely

release 41.6
 - archival to irods jobs for the same run are prevented from running concurrently
 - qc_adapter uses explicit span hsots in bsub command

release 41.5
 - pg_pipeline/analysis::harold_calibration_bam, alignment_script invocation: removed
    deprecated --intensity_dir flag; added --bam_join_jar flag which uses CLASSPATH
    to locate its argument
 - use one nfs slot for rna alignment since all compute is done locally on a node
 - finding mountpoint for directories in /tmp does not go well under erl 5.16.3
   on farm-precise-dev64; explicitly set TEST_FS_RESOURCE in the tests for
   rna alignment farm job creation

release 41.4
 - OLB can use more CPUs - from 8 to 16 (changed from fixed 8)
 - --no_recalibration option no longer stops PhiX alignments
 - amended npg_pipeline/archive/folder/WebCache.pm and lib/npg_pipeline/pluggable/harold.pm
      to use script_name attribute instead of $PROGRAM_NAME

release 41.3
 - ensure irods archival does not block setting qc review pending status -
   bug fix in the parallelisation configuration

release 41.2
 - changes to tophat alignment script to cope with single reads
 - qc_adapter uses 2 cpu 1500M, illumina2bam uses 2 cpu 4000M
 - move to qc review pending state does not depend on the outcome
   of archival to irods to allow for manual qc to proceed reagrdless
   of the state of the IRODs repository; failed archival to
   irods jobs will still show in stuck jobs list
 - fixed a test that accessed xml feeds from live url

release 41.1
 - rna-seq alignment added

release 41.0
 - pipeline daemons settings to work under perl 5.14
   this set up requires that '/etc/bashrc' is sources in the user's
   .bashrc 
 - perlcritic policy name printed when perlcritic errors are displayed

release 40.6
 - return archival of bam files to irods to the analysis pipeline

release 40.5
 - local analysis and archival deamons defenitions (moved from instrument handling)
 - take inline index end from st::api::lims module

release 40.4
 - exclude archival of bam files to irods from the analysis pipeline -
   temporary measure to tier over a whole day of irods maintenance 

release 40.3
 - following controlcentre-less deployment of daemons, irods path is lost
   in deamons; replace sourcing lsf configuration with sourcing /etc/bashrc
   which sould take care of lsf configuration and add whatever is defined
   in .softwarerc (eg irods)

release 40.2
 - limit max threading for phiX bwa sampe (so we don't break memory limit)

release 40.1
 - bugfix - fixed cycle_start1 in pb_calibration jobs for '3 prime poly-A pulldown' lanes

release 40.0
 - dependency on /software removed, filesystem_locations.ini configuration file removed
 - production pipeline daemons to use standard error for logging, which will go to a file
   designated when setting the daemon
 - no fall back onto stored tag files, LIMS should provide information about tags
 - pb calibration tools are located dynamically
 - a full path to OLB in the configuration file
 - unused npg_pipeline_preexec_lsf_resource_max script removed
 - allow alignment jobs to use 6 to 12 processor slots
 - removed type==X86_64 lsf select option that was used for some autoqc lsf jobs
   since it does not combine well with select[lenny] or similar
 - added lsf_resource_select pipeline option that is set by default to lenny in the config file;
   if set, this option is added as -R select[xxx] to all lsf job submissions;
   if set for pipeline daemons, gets appended to pipeline script options
 - installing data/config_files added to the build's install target
 - lsf configuration file path is stored in the pipeline configuration files
 - threading in sam{se,pe} and bump bam_alignment memory up to 13200MB

release 39.7
 - removed hardcoding illumina2bam location from the pipeline
 - job creation fails if necessary jar files not found
 - outdated special test for bam alignment tradis removed
 - change pb calibration version to 10.6
 - removed hardcoding a full path to the bam alignment script

release 39.6
 - spatial filter - default to removing failed reads and use V10.5

release 39.5
 - bump BAM creation memory from 8G to 10G

release 39.4
 - fix running of pb_align for single read data
 - loosen REs looking for cycles to use fo rindex in 3' pulldown sample descriptions

release 39.3
 - fix misleading cluster counter check fail message
 - disable cram creation until tools supporting 1.1 are released

release 39.2
 - only apply spatial_filter if a spatial_filter filter file exists
 - use lower case for homebrew BAM tags used for random bases in 3' pulldown library illumina2bam usage
 - extend 3' pulldown "jecfoo" to cope with index starting at different cycles and different read lengths
 - use spatial filter numbers when checking cluster counts add up
 - remove unnecessary export of npg_comon modules
 - reflect the move of some npg_common modules to the npg_tracking namespace

release 39.1
 - bugfix - use bash for PB_score bsub command (as it uses a bash'ism)

release 39.0
 - hardcoded list of special-index library types should be compatible with tracking
 - modified illumina2bam to handle the "jecfoo" special read 1 index
 - reflect the fact the run, lane and tag roles moved from npg_common to npg_tracking namespace

release 38.3
 - avoid pointless compression in data pipe out of spatial_filter in PB score jobs

release 38.2
 - switched to v10.1 of pb_calibration

release 38.1
 - bugfix spatial filter takes raw intensity path, not dif file location
 - bump filesystem resources used at calibration table generation step

release 38.0
 - daemons updated, outdated code removed
 - spatial filter added
 - calibration code changed to V9 - one table calibration (incudes both reads)

release 37.2
 - analysis daemon patch to exlude deleted earlier option

release 37.1
 - redundant modules removed
 - default for the local flag reflects the value of no_bsub flag
 - spatial_filter flag added and propagated to illumina2bam job
 - bump OLB to 1.9.4
 - setting nonconsented human and spiked phix flags for a lane - dependency on npg tracking database removed

release 37.0
 - don't stop spiked phiX "harold" alignment if no_recalibration is set - we still need to filter any PhiX out.
 - Add adapter detection code after Ilumina2bam for paired read data (data in "a3" and "ah" tags)
 - TraDIS tags tr and tq no longer stripped by BamTagStripper wrapper so turn back on strip BAM tags by default for TraDIS

release 36.13
 - tileviz job creation improvements in order to address lsf job failures due to problems with the nfs file system:
     preexec to check for the existence of the qc directory,
     pipeline script to create the tileviz directory if it does not exist

release 36.12
 - bug fix; stopped using roles that were removed in the previous point release

release 36.11
 - change function_order for tileviz and log name
 - corrected syntax error in construction of job command in cram.pm
 - added tests for cram.pm

release 36.10
 - bug fix for tileviz and calibration_table jobs

release 36.9
 - npg_pipeline::analysis::harold_calibration module deprecated, its test removed
 - attributes/methods for retrieving control species reference simplified
 - removed npg_pipeline::pre_exec::references_adapters and refactored bin/npg_pipeline_preexec_references to use reference finder roles directly
 - removed npg_pipeline::roles::business::pre_exec_strings, its code integrated into npg_pipeline::roles::business::base
 - fixed files_present_pre_exec_string function; preexec script should ensure that all lanes (not only the ones currently processed) are ready for the state change
 - removed npg_pipeline::pre_exec::FilesPresent; replaced its code with simple code snippet in npg_pipeline_files_present
 - added tileviz function

release 36.8
 - amended cram.pm to supply archive_path to the cram_generation module to avoid lookup at cram creation time; reenabled cpu_limit addition to job name; removed unused code

release 36.7
 - added cram.pm module to create lsf submissions for bam to cram conversion; added cram_generation method to PB_cal_bam.pm

release 36.6
 - pass is_paired_read flag to bam_alignment scripts
 - bam pipeline diagram

release 36.5
 - convert illumina2bam path to absolute path and pass the result to bam_alignment script as well

release 36.4
 - add pulldown metrics autoqc check
 - change illumina2bam jar file name to Illumina2bam.jar

release 36.3
 - ensure crashing analysis launch for one run does not affect others launching
 
release 36.2
 - use index_length method inherited from long_info role in create_lane_tag_file to avoid to rebuild

release 36.1
 - remove archive lane directory and bustard directory for auto qc results loading

release 36.0
 - Added copy_interop_to_irods

release 35.3
 - npg tracking db fixtures fixed to reflect db schema changes in pending npg-tracking release 68.2

release 35.2
 - ensure use_bases is passed in bsub of old deplex jobs

release 35.1
 - touch complete lane job output name fixed; its command line generated listing only the necessary options

release 35.0
 - roll back NoGetopt metaclass in lsf queues attrs

release 34.3
 - bin/npg_pipeline_check_lsf_jobs now contains David's script copied from ~dj3/team117/npgsj
 - npg_pipeline::ConfigReader removed since this was just on object wrapper around a role
 - instrument_type and instrument_model pipelien options removed, not needed as options
 - old pipeline option to switch OLB preprocessing, defaults to false
 - npg_pipeline::analysis::bustard4pbcb - new module for preprocessing with OLB
 - npg_pipeline::pluggable::harold::PB_cal_bam_qc (with tests and a script) removed, its functionality moved to npg_pipeline::pluggable::harold::PB_cal_bam
 - execution of spidering moved to npg_pipeline::roles::business::base, special module for it removed
 - unused no_cached_webservice_data and webservice_cache_dir options removed
 - sourcing lsf and oracle conf files removed from the daemons, role and config file for this removed
 - archive_to_irods step called at the end of analysis, no_irods_archival option to toggle this
 - references config file removed
 - phix snip file location in config file changes from the master ref repository to lustre mirror
 - some unused attr of the base object and roles removed
 - some options and attributes marked as not available for setting from the command line
 - add a not_strip_bam_tag flag to pass to bam_alignment script to keep tags like OQ, ci etc. in final bam file
 - leave bam_alignment.pl script to figure out number of threads to use itself (from LSB_MCPU_HOSTS environment variable)
 - set bwa aln threads using LSB_MCPU_HOSTS environment variable in PB align commands
 - no_sf_resource flag added to allow for running on an LSF cluster where sf and irods resource is not defined
 - npg_pipeline::roles::business::databaseConnection role removed; the code switched to using npg_tracking schema attribute that is inherited from npg_common::...path modules
 - npg_pipeline::pre_exec::connectDBIxTracking module removed; bin/npg_pipeline_prexec_connect_dbix_tracking uses teh npg_tracking_schema attribute of npg_pipeline::base directly

release 34.2
 - unused npg_pipeline::reorder_fastq and npg_pipeline::Checker removed

release 34.0
 - spidering simplified and speeded up
 - tests that request NPG and Sequencescape XML feeds use webcache and nothing else
 - tests that post to NPG XML removed
 - tests that request connection to external live databases removed
 - propagation of the ref repository location to the can_run part of npg_pipeline::archive::file::qc
 - tests that access reference repository use test repository
 - unused test data (xml files) removed

release 33.7
 - Add option to BamIndexDecoder to convert low quality bases in barcode read to Ns and increase MAX_NO_CALLs from 4 to 6 for single plex lane

release 33.6
 - use lsf irods resource for bam loading job

release 33.5
 - a script to compute pipeline performance

release 33.4
 - bug fix: naming of empty placeholder fastq files for a single run RT#245665
 - unused scripts deleted from external_script_names.ini

release 33.3
 - set recalibrated path for create summary link lsf job

release 33.2
 - code from module npg_pipeline::pluggable::harold::qc moved to npg_pipeline::pluggable::harold
 - modules that inherited from npg_pipeline::pluggable::harold::qc noe inherit directly from npg_pipeline::pluggable::harold
 - module npg_pipeline::pluggable::harold::qc and its tests removed
 - script npg_pipeline_qc removed
 - a new update_warehouse function created
 - create_webcache_softlink function added to the pb_cal_bam_qc function order

release 33.1
 - module npg_pipeline::run removed, its children inherit directly from npg_pipeline::base
 - npg_pipeline::run::folder::move refactored to cope with moving folders whose names do not conform to standard RT#244644
 - npg_pipeline::run::folder::link refactored to pass options to a script explicitly
 - lsf job for creating the summary link moved to the small queue
 - nfs resourses string removed from creating the summary link and moving runfolder lsf jobs
 - removed unused test data directory t/fuse
 - all job scheduling code moved to npg_pipeline::pluggable
 - a list of submitted job ids returned unsorted to maintain the actual order the jobs were submitted in
 - for bsub command, npg_pipeline::base->submit_bsub_command returns job number as integer
 - standard bsub return value (job number as a phrase) for the test bsub script
 - function create_webcache_softlink moved up to npg_pipeline::pluggable::harold to make it available for the bam pipeline

release-33.0
 - either launch all jobs or none, ie if cannot launch all jobs, kill the once that has been launched; RT#243670
 - token lsf job at the end to make last job failure trackable RT#244290
 - methods and accessors moved between base, pluggable and harold to achieve a more logical split between these three mosules
 - functions and accessors for inferring function order simplified
 - use of 'NoGetopt' metaclass for attributes that do not have to be script options
 - Keep calibrated qualities score when merging with original phix alignment
 - No longer vary filesystem resources used for BAM and fastq split by tag depending on number of plex (Sanger ISG have upgraded NFS server kernel to avoid XFS/NFS fragmentation bug)

release-32.2
 - fix missing phasing numbers in BustardSummary.xml - illumina_basecall_stats

release-32.1
 - move forward qc_tag_metrics just after illumina2bam
 - parallelise illumina_basecall_stats with illumina2bam
 - croak when no expected tag sequence or index given in sequencescape and don't create one based on the stardard illumina or sanger tag list
 - make sure harold_recalibration job submitted to creat bam file soft link when no_recalibration flag given
 - explicit arguments are given to the illumina analysis archival scripts to prevent future failures when rearrangements are made in the parents, see RT#243937
 
release-32.0
 - change to new BAM based pipeline for default analysis
 - suspended start of the pipeline
 - config path is built relative to the bin directory; if running from the local directory, local configuration is going to be used
 - spidering methods list reduced
 - increase max_no_calls for decoding if only one plex for a lane

release-31.1
 - special case of bam input for the adapter check
 - unused scripts scripts/functional_script.pl scripts/spider_batch removed
 - extra function in the function order for pb_cal_bam, bam_cluster_counter_check

release-31.0
 - don't try to return control recalibration table if no position given
 - skip non spiked-phix lane for recalibration in PB_cal_bam
 - create lane and lane qc directory in create_archive_directory function order
 - add create_archive_directory in PB_cal_bam
 - add bam_alignment function_order in PB_cal_bam, for bam alignment, filtering, sorting and markduplicates
 - increase bwa aln threads from 4 to 6 in PB_cal_bam, and get their value from config file
 - separate module for autoqc functions npg_pipeline::pluggable::harold::qc
 - pb_cal_bam_qc combined module integrates pb_cal_bam with qc and post_qc_review
 - hardcoded description of a study for control entity
 - npg_pipeline::roles::business::base clean-up - redundant test-related code deleted
 - npg_pipeline::daemons::harold_analysis_runner - calles to batch->lanes replaced with
   calls to the new st::api::lims module
 - npg_pipeline::pluggable::harold::post_qc_review - migration pipeline related functions deleted
 - npg_pipeline::archive::mpsa_to_irods_migration_helper and its tests removed - not needed
 - function for creating empty fastq files and cached short fastq files from a bam file
 - function to run tag_metrics autoqc check
 - qc script to take --qc_in and --qc_out arguments instead of --archive_path to allow for
   being flexible about qc input directories
 - parallelesation of  archive_to_irods and archive_to_sra removed since archive_to_sra is not used any more
 - npg_pipeline::roles::business::base->batch method removed
 - some changes to the npg::api::lane object usage to stop using deprecated methods, especially getting hardcoded references

 - introduction of webcache in tests to cope with npg::api::lane methods using st::api::lims object and the latest batch xml
 - explicit spidering of st modules from npg::api modules discontinued; getting references and insert sizes explicitly in spidering discontinued since this should be covered by spidering the lims objects

 - redundant code removed:
     npg_pipeline::pluggable->alert accessor
     npg_pipeline::dispatch_tree::evaluator module removed

release-30.4
 - schema info picks up from a local directory before the users directory. Move
   run_lane_status changes to be run from the runfolder, and this should avoid this
   problem
 - don't try to run any recalibration on a lane marked control through PB_cal

release-30.3
 - only run PB_cal recalibration on a lane which is either phix or a control

release-30.2
 - enable genotype qc check

release-30.1
 - ensure that the tag files can be created if the tag on a spike is longer than the tags on the plexes

release-30.0
 - pb_cal_bam: turn off compression for pb_predictor bam output and merge phix alignment into this output
 - split_bam_by_tag function order added for pb_cal_bam
 - increase illumina2bam fs resources from 1 to default 4
 - increase the number of log files for check_lsf_jobs to look through
 - finish added to function order by default
 - update run_lane status, which will handle updating runs to analysis complete/qc review pending

release-29.3
 - make sure the same study not stored more than once for a multiplexed lane

release-29.2
 - phasing for lane changed to lane from auto
 - remove code and files that existed from initial ideas about the pipeline setup

release-29.1
 - bug fix about file name for lane tag

release-29.0
 - pipeline to use single access point lims module
 - pipeline to take actual positions from batch xml in prererence to the run-lane information from the tracking database
 - tag lists generated only for the lanes the pipeline has to deal with
 - vary filesystem resources used for fastq split by tag depending on number of plex

release-28.10
 - bump up filesystem resources used for BAM mark duplicates

release-28.9
 - decrease cpu requirement for non-consented and spiked phix fastq splitting from 12 to 8

release-28.8
 - switched to branch 7.0 of PB_cal (detect bad tile/cyles + new caltable format)
 - bump up filesystem resources used for creating fastq files

release-28.7
 - bug fix to catch the command line for recalibration_alignment for schema information

release-28.6
 - bam & markduplicate files need creating for removed phix, even if the lane is multiplexed

release-28.5
 - daemon only submits for lanes present in batch xml
 - spidering only spiders lanes which are declared from the positions method

release-28.4
 - get study from lane entity directly instead of from sample

release-28.3
 - use study publishable name for bam header, and add study description as well

release-28.2
 - increase cpu requirement for non-consented and spiked phix fastq splitting from 4 to 12

release-28.1
 - OLB version upped to 1.9.3
 - bugfix - BamIndexDecoder not merge by subversion for release-28.0 - corrected
 - bugfix - Jobs which are launched by a job which is part of an array, take the array index as part of the job requirement

release-28.0
 - lane based post_qseq launched
 - analysis complete and qc review pending moved to primary analysis pipeline
 - analysis complete dependency on post qseq, plus pre-exec test for existence of
   files in archive directory which will be written at end of each lanes secondary
   analysis
 - create a lane taglist file with tag sequence, name and library, sample and study name
 - pipe illumina2bam output to BamIndexDecoder if multiplexed run

release-27.3
 - patch to fix only getting stats for lane demultiplex if the lane is multiplexed
 - bustard and gerald lane based option
 - pass through bustard.py parameters with override_all_bustard_options
 - bugfix - ensure that spidering gets assets for plexes

release-27.2
 - increase memory requirement for illumina2bam job to make sure JVM can start

release-27.1
 - new function_order illumina2bam to convert bcl files to bam
 - reduced spidering to only do functions we know are called
 - dependency on current running job added to any jobs with no dependency
   if the job launching is a job itself
 - remove dependency on MooseX::InsideOut (which is broken in Moose2.0)

release-27.0
 - increase number of job io slots for pb_cal jobs to 4
 - increase number of processors to 4 for score and alignment
 - push number of processors through to bwa with aln_parms
 - stop bam production for full lanes which are multiplexed
 - stop the subsequent mark duplicate jobs for those lanes
 - stop the subsequent gc_bias qc check for those lanes
 - in scripts a helper script for checking spidering. This is always subject to change!

release-26.4
 - increase memory for bam_markduplicates to cope with higer density coverage

release-26.3
 - spidering imporovements to capture more data to ensure we get full requests to get the correct study for the sequencing request
 - all runs without a control lane will run with the PB_cal no recalibration option

release-26.2
 - job_priority option, to enable a user to determine the job priority to be used for all jobs, regardless of the queue to which the job would be submitted
 - remove bam_index function order
 - fix launching the post_qc_review in pipeline migration helper to include user defined requirements
 - spider calls studies on lane to ensure that we get the studies
 - move run folder drops the log file into a log directory within the folder moved to, rather than just the folder,
   so that any wildcard matching won't find that by accident

release-26.1
 - spidering improved to pick up more relating to samples on multiplex lanes, but not to go down the children, as this might end up pulling the entirety of Sequencescape
 - munge summary files removed from function_orders.yml as no longer necessary to run
 - bugfix: correct cal table name should be generated for all functions/scripts which need access to it
 - references_adapters directory check: must only replace the word references with adapters, not if is is part of a larger word or construct

release-26.0
 - removal of the munge filenames/readnames that were needed for old version of GERALD recalibration
 - add in job_name_prefix (both in general_values.ini and as command option) to add a prefix to all job names, for ease of seeing them in lsf
 - no_secondcall flag to ensure switch off generating second basecalls and storing them in the bam files
 - update live versions of OLB (for bcl2qseq) and CASAVA

release-25.1
 - addition of code to check the lsf queues for stuck runs and let you know which jobs failed

release-25-0
 - complete removal of srf generation and code for gcfreq creation
 - removal of illumina_pipeline_bin and it's conf key/valeu pairs as legacy which is not needed
 - switched order that fastq2bam jobs are launched, so that full lanes bams are generated in preference
   to plex ones. This may give a slight time improvement due to more efficient resource allocation
 - move as much qc to run in parallel with fastq2bam as possible, to endeavour to reduce the time these
   extend the pipeline by

release-24.4
 - daemon for launching analysis to check if the run has spiked lanes, and then launch PB_cal for spiked, with a
   no_cal/bustard&gerald to run alongside

release-24.3
 - add bam cluster count checking based on bam flag stats

release-24.2
 - pre-exec references job added to fastq2bam jobs as these need to query the references repository during running
 - pre-exec references job added to alignment and calibration jobs in PB_cal
 - spiked calibration tables need to know the snp files for phix
 - phix snp file added to pb_cal_pipeline.ini, so as to be retrieved for calibration job

release-24.1
 - turn off running full PB_cal pipeline as standard
 - lsf_queue and small_lsf_queue to be used to determine queues, so now functional command line options

release-24.0
 - a function to perform the ref_match autoqc check
 - no_srf_generation stops trying to split and index srf files
 - bugfix - is_spiked_phix is boolean
 - a function to split nonconsented if not done yet
 - if the run is performed on a HiSeq, then do not create srf files
 - a function to perfor a sequence error check for spiked phix part
 - an ability to pass extra options from functions to an autoqc script

release-23.0
 - bug fix to make sure correct basecalling software returned from bustard config xml file
 - bugfix - drop tag from readname in srfs for lanes on multiplexed runs which are not multiplexed
 - deal with spiked in phix for pb_cal calibration
 - patch - give Instrument generated BaseCalls directory to setupBcl2Qseq.py
 - tests: now use domain test in the conf files, so that consistency can be kept in tests, whilst live info may change

release-22.0
 - spiked phix splitting will generate fastqcheck and md5 for the newly generated fastq files
 - remove the file renaming part from spiked phix splitting command for schema information
 - consider spiked phix part for cluster count checking
 - strip out all dependencies on srpipe::util
 - strip out dependencies on srpipe::config::constants and srpipe::config::instruments
 - spidering now calls the required_fragment_size on an asset to ensure that any further xml is loaded

release-21.1
 - fastq generation only adds the --index flag on lanes which are multiplexed, not all lanes on a run
   which have the indexing cycles performed

release-21.0
 - the pipeline to spider over requested lanes only
 - moved lane_tile_clustercount to npg_common::roles::run::long_info
 - demultiplexing only tiles which it can find in the Data/Intensities/config.xml file (since HiSeqs do not have consecutively numbered tiles)
 - phasing and matrix options moved to conf file, and phasing, prephasing and matrix now options to be passed on analyse_RTA's command line
 - using reference finder for human reference location for creating nonconsented human part bam file
 - bjobs for spliting spiked phix out, renaming srf and fastq files, and generating bam file
 - npg_pipeline::analysis::FixConfigFiles - go through the config.xml files in Data/Intensities and Data/Intensities/BaseCalls, and check that
  1) Last Cycle numbers and number of reads in each are the same (croak if not)
  2) the runfolder (on fs) has the same name as in NPG tracking (croak if not)
  3) Assuming 1 + 2 OK, then ensure that both config files have the correct Instrument name, runfolder name and id_run (fixing if needed)
 - add nonconsented splitting command line and spiked phix spliting program to schema information

release-20.1
 - MPSA archived HiSeq runs no longer visible by default

release-20.0
 - bcl2seq can have separate path from OLB

release-19.0
 - a post_qseq function to generate a stand-alone archive directory for old-runs2irods pipeline
 - a post_qseq function to call the post qc review script
 - SecondBaseCall - pb_cal needs to start producing second base calls
 - check recalibrated qseq files are original. If not, pass the original qseq files to bam generation

release-18.4
 - moving a run folder no longer requires using srpipe::util, so should be adaptable for anything, although, it no longer
   copes with a paired run
 - SchemaInformation now has improved data set, for preparation to go into the Bam headers

release-18.3
 - qc_cache_reads - additional step which will cache reads for qc's to use, saving processor time
 - archive_to_irods now in parallel with archive_to_sra
 - id_run now to be passed to the qc tests in the command line
 - srfs - index has increased memory for HiSeq benefits. srf_creation has increased memory so that not too many get launched
   on the same node

release-18.2
 - patch - webcache now checks the program name as a pattern match rather than an equality, in case the program name contains a path
 - move runfolder bug - remove the name check against the runfolder as name will not have any padding 0's
 - md5's - don't record the md5's of full fastq/srfs where the lane shou;d have split non-consented data
 - improvements to schema_information to make DS a more accurate description, and bugfix where we weren't getting the correct PB_cal information

release-18.1
 - Patch to SchemaInformation to cope with some changes to the way npg_common operates
 - parallelise hash now in a config file
 - removed some now unnecessary hashes/arrays of function orders and parallelise
 - test for qseq2fastq.pl will check to see if there is an md5sum and fastqcheck which can run on your system
   and modify/skip tests that rely on checking this functionality. Note: If this is the case, then you will
   need to modify the production code accordingly

release-18.0
 - Dependency on srpipe::config::instruments reduced - should use runfolder_path first, and fall back to this
   expect full removal within a few releases
 - fastq generation - md5 and fastqcheck creation options turned on
 - fastq generation - unique option turned on so that testing for uniqueness of readnames out of qseq files is done
 - md5 creation - script runs so that in process decisions can be made about the existence of files, and if md5s hav
   already been created
 - schema_information now created before bam's are created
 - schema_information always gets the RTA value and sticks at the top
 - DS tag in schema_information for those which are probably appropriate to go into a Bam Header

release-17.1
 - pass archive_path to irods_bam_loader instead of id_run
 - bugfixes
 - srf and qc_contamination parallelised with bam_generation in order to pull together rate determining steps
 - cluster counts do not check in the fastq files, the value is allegedly guaranteed in the fastqcheck file
 - analysis runner daemon now looks at the instrument type and determines which analysis to launch
 - PB_cal no recalibrated for HiSeq as production
 - PB_cal analysis now generates their own folder structures within the flag-waver (may need to be moved)
 - analyse_RTA no longer launches PB_cal
 - PB_cal - no_recalibration works how it should, so small_pb_cal now removed

release-17.0
 - schema information files generated which should report on how the run progressed, and various program versions used
 - patch to cluster counts to be happy if there are no srf's found for the lane
 - bam indexing done
 - softlink webcache used for the analysis into the archive directory for that analysis, and the post_qc_review can use that

release-16.5
 - pb_cal needs new directory paths so that multiple ones can be run
 - small_pb_cal for running a concurrent job which does no recalibration steps (HS benefit at current time)
 - pass archive path to bam generation, so that this is less dependent on working out paths itself

release-16.4
 - check for cif/dif/stats files and flag option to recreate 'dummy' cif/dif files
 - use a log folder to catch lsf log/out files in the various directories, instead of dumping directly into it
 - archival to irods

release-16.3
 - instrument name now taken either from short_info, or if must be calculated itself, then using prefixes
   from general_values.ini

release-16.2
 - PB_cal has moved to v6.0, with extra step and using bam files
 - run_conf file generated in runfolder directory. Current for bustard and gerald directory propagation throughout
   bustard/gerald primary pipeline
 - no_bsub flag, so instead of submitting a job to LSF, just logs the command. returns 50 as a potential job id when used
 - HiSeq archival to sra - no SRF files, and fastq's are either group unconsented (if unconsented), or hiseq (to be hidden
   but archived, as users should be utilising bam files from iRods)
 - no-eamss flag turned on for bcl2qseq in PB_cal pipeline
 - change production version of OLB to OLB-1.8.1a2

release-16.1
 - cluster count checking - fastq, fastqcheck and srfs get checked to see if they contain the same number of pf reads
   as the pf cluster count from BustardSummary.xml
 - moved most values, external script names and pathways to config files

release-16
 - PB_cal score has additional options to take a control calibration table, and use this if it can't legitimately use
   a lanes own cal table (see srl as to why)
 - touch all mp fastq files at start of post_qseq to ensure that they are found for all jobs, even if there are no PF reads
 - point fastq2bam to latest (v37) human reference

release-15.3
 - pre-exec script testing that the references and adapter directories can be found, before a job actually starts
   on the farm, so that there is less chance it will croak out if some repositories go away

release-15.2
 - all possible arrayed submissions have been done
 - PB_cal control lane now uses mode 2

release-15.1
 - bugfix multiplex fastqcheck generation
 - patch to psuedo down qseq files from BaseCalls for PB_cal pipeline

release 15.0
 - All post_qseq dispatches are submitted as job arrays, chaining if needed via -w'done(1234[*])' -J job_name[1-8]
 - PB_cal runs setupBcl2Qseq and amkes the qseq files in the basecalls directory, and then runs off these

release 14.2
 - load fastqcheck files into qc database added to post_qc_review

release 14.1
 - pass index tag fastq file to bam generation to add them in bam file

release 14.0
 - require 4 processors for human splitting bjobs
 - dependency on multiplex qc jobs added
 - turn off EAMSS (Killer B's)
 - mpsa upload now loads missing files for a lane, rather than assumes that because it has 1, it will have all
   - downside, you must ensure that this is not running for a run, if you want to manually do it
 - no archival of srf or fastq files for phix control lanes to fuse

release 13.0
 - PB_cal separated into independent pipeline launched at the end of the illumina analysis pipeline
 - PB_cal pipeline kicks off a post_qseq pipeline on it by default (but with no Latest_Summary,run_status updates or munge Summary xml)
 - sf_resource now put into rusage requirement, to try to limit the amount of IO on the nfs staging partitions

release 12.1
 - bug fix bam submissions
   - typo which stopped non split full lanes getting submitted
   - flagstats json file to go to qc directory
   - fastq files needed full path
   - strange typo of ; switched for . meant incorrect name and path generation

release 12.0
 - move bam_flagstats json file for each plex into lane qc directory
 - turn off creation of sig2 files
 - "analysis complete" moved after all qc and alignments to before "qc review pending", "secondary analysis in progress" now where "analysis complete" was (after Illumina pipeline is done).

release 11.0
 - job array for qc on plexed samples
 - require 4 cpus for bam creation because bwa alignments using threading now
 - pass human_split type and tag_index for bam generation if available
 - patch for ensuring a few axtra cached webpages are there

release 10.4
 - swapped the order of set_run_status_run_archived and move_to_outgoing
 - for post qc review script, unset an env variable that gives the cache location

release 10.2
 - bump default OLB to OLB-1.8.1a1

release 10.1
 - no_munge_summary flag added so that post_qseq can run on PB_cal directory
 - new postqseq function and module bam_markduplicate
 - add archive lane path into autoqc data loading list to pick up bam flagstats json file

release 10.0
 - gc-bias check is done
 - create lane tag file using expected tag sequence from sequencescape if available
 - caching of webservice responses in order to enable
   - less dependencies outside of the filesystem once jobs have been submitted
   - reduce load on webservers from multiple parallel jobs (in particular when we have a multiplex run)
   - find out up front if webservices are unavailable, and don't do anything

release 9.0
 - bam generation with second base call
 - launch harold recalibration
 - generate md5 for correct files after human splitting
 - patch to ensure that manually created lane tag files are not overwritten
 - update copyright
 - bam generation even if no reference
 - split multiplex fastq by tag
 - bam generation for multiplex split fastq
 - fastqcheck for multiplex split fastq
 - moved qseq2fastq.pl from the sanger-pipeline project to this project for better maintenance and deployment
 - only decode lanes which are multiplexed on the flowcell
 - generate tag decoding stats as json file for each lane

release 8.0
 - drop gcfreq creation
 - bam file generation
 - multiplex lane specific tag file support
 - qc_gc_fraction test
 - munge Summary.xml/htm in GERALD after a multiplex run has gone through GERALD processing
 - processor_fork_number moved from bustard_lsf_reqs to business/base, so it can be passed to post_qseq
 - summary data loading removed, as done within illumina summary loading
 - softlinked qseq_custom files will now use relative path instead of absolute path
 - Drop dependencies to use SangerPaths
 - $VERSION now on the same line as use Readonly; so that new Build.PL won't carp.
 - Build.PL, dependencies updated, but dependencies on other internal packages commented out until their $VERSION lines can be corrected like those in this package
 - md5s checked of the files once uploaded to mpsa, and compared to that in the md5 file

release 7.0
 - more launches optimised with MooseX::AttributerCloner generating command line options
 - srpipe::analysisrunfolder removed with the consumption of npg_common::roles::run::long_info
 - move to coping with the new way that GERALD deals with needing file structure for multiplexed samples
 - split srfs will now have srf_index_hash run on them once created
 - split_nonconsented memory allocation upped to 8G

release 6.1
 - moving to usage of MooseX::AttributerCloner to generate command line options
 - Bustard defaults now able to be overridden on the command line, so if the number of processors, etc need changing, then this can be done here without code changes
 - Bustard and GERALD steps now separated for easier launching of different analysis versions via the command line
 - 1.6 pipeline set to default
 - flag_options role, so that we can universally disable functions or pass info (such as no_control_lane) via a flag on the command line
 - change to use the new illumina_analysis_loader, which should accept particular paths from a command line, and so launch it with paths populated as the launcher object has
 - change to Bustard to do it's best to accept and force a control_lane determined by the user, but still relies on some info from Sequencescape to be present and correct
 - tag_file for indexed runs can be manually set rather than relying on choosing a tag_file from the defaults

release 6.0
 - major refactor of code to allow command line variables to be propagated through to objects using MooseX::Getopt and MooseX::AttributeCloner
 - separation of pipelines into separate npg_pipeline::pluggable::harold::<type> in order to make code management easier
 - due to MooseX::AttributeCloner, less code in npg_pipeline::pluggable::harold::<type> methods
 - increased test and POD coverage
 - create_pseudo_qseq_custom.pm - if there has been no recalibration, softlink in GERALD the qseq files in Bustard with qseq_custom names
 - fix_qseqs.pm - ensure that the id_run is correct in the qseq_custom files

release 5.0
 - npg_pipeline::base class with common methods used by many of the npg_pipeline modules
 - try to submit a job to lsf upto 5 times, croaking if unsuccessful after that
 - daemon runner and pipeline for RTA analysis

release 4.7
 - preexecute script to ensure that only 1 of a type of job could run at a time, and applied to npg_qc_api.pl (illumina analysis) loader
 - option to include tag files to split non_consented
 - default queue in archival runner - srpipeline
 - script to resort fastq files if they get created in the wrong order

release 4.6
 - archival runner
 - code for fixing broken fastqs
 - correct order of qseq_custom files to be alphanumerical when submitted for jobs

release 4.5
 - patch release

release 4.0
 - option/support to only run on a single lane
 - post_qc_review pipeline
 - refactor of code from srpipe::archive.pm to npg_pipeline::archive::file::to_sra so that this can be done from post_qc_review pipeline
 - post_qc_review can submit to lsf jobs to upload illumina_analysis, illumina_summary and auto_qc

release 3.0
 - bug fix - id_run not passed through to qc checks
 - adapt to use new qseq2fastq with changes for multiplex runs
 - croak out of post_qseq if it is not a full analysis

release 2.0
 - add qc_insert_size
 - srf_creation also does indexing script
 - log files are created
 - in log file, json string of dispatch tree
 - parse of the json string, which interrogates LSF for info
 - Latest Summary link now relative path
 - illumina2srf always runs out of 1.4 pipeline
 - archive dir is now set to be archive dir, not archive_test

release 1.0
 - set up
 - create npg_pipeline namespace
 - generate replacement to cleanup_run<|MERGE_RESOLUTION|>--- conflicted
+++ resolved
@@ -1,7 +1,6 @@
 LIST OF CHANGES
 ---------------
 
-<<<<<<< HEAD
  - require minimum version 5.10 for perl
  - add study analysis configuration accessor
  - simpler name for the archival daemon module
@@ -16,10 +15,8 @@
  - Log::Log4perl logger is used in pipeline daemons
  - cached samplesheet generation - use ml warehouse for all
    runs except QC runs, for which the old warehouse is still used
-=======
  - add npg_pipeline_job_env_to_threads script (to avoid excessive repeated perl one-
    liners in command arguments).
->>>>>>> b3e355ca
  - archival of logs should run after an asynchronous move to outgoing (peformed by the
    staging daemon) - paths adjusted and job preexec checking for the existence of the
    runfolder in outgoing is added
