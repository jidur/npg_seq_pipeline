LIST OF CHANGES
---------------

<<<<<<< HEAD
 - qc jobs creation, can_run, check object instantiation:
     do not supply path/qc_in, which is now optional
     do not set attributes that the object does not have
=======
 - Add Broad Institute's RNA-SeQC to list of QC checks to run and to central.
   The QC check is Carried out only on RNA library types and mouse or human
   samples. Tophat-generated transcriptome and GTF/GFF annotation files are required.
>>>>>>> 7ef2e9aa

release 51.2
 - patch to script_must_be_unique_runner - only ignore exact matches to the job id
 - change function order to run p4 stage 1 analysis by default

release 51.1.1
 - extended is_hiseqx_run to detect HiSeq 4000 runs
 - samtools1 cat .. doesn't work with different references, replaced by samtools1 merge ..

release 51.1
 - replaced bamcat .. by samtools1 cat .. in seqchksum comparision
   previous command line was too long for large pools
 - changes for pools with >999 samples, LSF job array index now 5 digits
   modified tests
 - added lims_driver_type cli option

release 51.0
 - use npg_irods npg_publish_illumina_run.pl in place of data_handling irods_bam_loader.pl
 - provide appropiately changed second index read tags for ordered flowcell
   instruments (typically rev. complement) e.g. HiSeqX
 - in both the analysis and archival function order have an extra
   ml warehouse loader job to set the stage for loading to iRODS
 - warehouse loaders that are run after setting qc complete date
   wait for the runfolder to be moved to outgoing, their log location
   is updated accordingly

release 50.3
 - use 'purpose' field to decide if qc_run
 - study-specific software stack for the analysis pipeline
 - added new module for p4 stage1 analysis

release 50.2
 - names of the pipeline daemon modules and scripts harmonised
 - the daemon module does not inherit from the pipeline base class thus
   reducing the number of command line script options
 - common code moved from the daemon scripts to the daemon module
 - a new role for common accessors

release 50.1
 - bug fix to allow archival daemon to work (restore availabilty of run folder
   finding method)

release 50.0
 - purge carriage returns (as well line feeds) from study descriptions for RG header
   records (xml lims driver has previously done this as part of XML parsing)
 - require minimum version 5.10 for perl
 - add study analysis configuration accessor
 - simpler name for the archival daemon module
 - parent class for pipeline daemons
 - dry_run option for daemons
 - consistent behaviour of the archival and analysis daemons
   when LIMs data are not available in the ml warehouse and
   the run is not a QC run, the run is skipped
 - the pipeline daemons define the type of the pipeline to run
   (default, gclp, qc) and set appropriate backward-compatible
   options for the pipeline script
 - Log::Log4perl logger is used in pipeline daemons
 - cached samplesheet generation - use ml warehouse for all
   runs except QC runs, for which the old warehouse is still used
 - add npg_pipeline_job_env_to_threads script (to avoid excessive repeated perl one-
   liners in command arguments).
 - archival of logs should run after an asynchronous move to outgoing (peformed by the
   staging daemon) - paths adjusted and job preexec checking for the existence of the
   runfolder in outgoing is added

release 49.8
 - seq-alignment now uses bwa_aln_se for single read runs
 - disable log archival pending enhancements

release 49.7
 - seq-alignment - P4 and new bwa for older chemistries & forcing mem for alt references
 - bug fix after passing RG paramater to illumina2bam: change SplitBamByReadGroup options:
     do not set OUTPUT_COMMON_RG_HEAD_TO_TRIM, strip last component (runid_lane) from
     OUTPUT_PREFIX
 - use threading for bam and cram creation in seq_alignment
   references and GCLP
 - add attribute "gclp" common to analysis and archival scripts
 - function list config files always contain pipeline module name e.g. central

release 49.6
 - pass RG paramater to illumina2bam
 - add archive::file::logs

release 49.5
 - correctly determine path to SplitBamByChromosomes.jar
 - drop redundant do_markduplicates and not_strip_bam_tag options from args list
   of the old-style bam alignment script
 - factor out generation of bam_flagstats metics into a method
 - call new bam_flagstats execute method instead of invoking individual parsers explicitly -
   forward compatibility
 - npg_pipeline::cache - reuse_cache_only option added RT#486264
 - check for an inline index when calculating index_length

release 49.4
 - LSF job creation for autoqc checks - use qc check objects directly when
   testing whether to create a job

release 49.3
 - error if padding for spiked Phix index sequence is not long enough
 - kill unwanted jobs efficiently (one command for all ids and -b option)
 - call warehouse loaders with verbose option
 - call ml warehouse loader at the end of the analysis pipeline so that the product
   table is loaded by the time the run goes into QC thus allowing to query this
   warehouse using run id
 - simplified name generation for fastq files
 - use 'subset' option of the bam_flagstast autoqc result instead
   of the 'human_split' option
 - allow p4 to be used where no alignment is specified for target but human
     split (contains_nonconsented_human) is
 - new tests for various p4 analysis options in seq_alignment
     (20-archive_file_generation-seq_alignment.t)

release 49.2.1
 - to avoid deprecation warnings in Config::Any,
   ensure XS extensions are available for YAML and JSON

release 49.2
 - test updates only

release 49.1
 - remove 'move_to_outgoing' step from function list for qc runs

release 49.0
 - run the archival pipeline entirely in the directory where it was started, ie
   do not move the runnfolder to outgoing; this will be done by the staging
   monitor

release 48.9
 - run illumina analysis loader in a lowload lsf queue

release 48.8
 - pipeline daemon - when calling the pipeline, do not use paths that are local to the host

release 48.7
 - generate  fastqcheck files for empty fastq files explicitly without
   running fastqcheck executable, which is not available on gseq cluster
 - daemon to process a run if machine location is unknown

release 48.6
 - force gclp analysis along the p4 route

release 48.5
 - archive to a "gclp" iRODS if function_list looks like gclp variant
 - use low_load queue for upstream_tags qc (accesses tracking and qc DBs)

release 48.4
 - Make group to change analysis directories to optional
 - use LSB_BIND_CPU_LIST over LSB_MCPU_HOSTS to determine number of threads to use
   within a job (cope with hyperthreading where LSF gives one slot to what is presented
   as two cpu - this will try to make use of apparent CPUs)
 - make number of slots used by seq_alignment configurable
 - allow running on file server by
   + use npg_tracking::util::abs_path to patch absolute paths
   + avoid perl chdir to give job working dir
 - drop not_strip_bam_tag option, explicitly disable bam tag stripping in seq_alignment
 - add daemon.ini and optionally add command_prefix to commands
 - use lowload lsf queue
 - seqchksum_comparator to cope with higher plexing (with a chdir)
 - force HiSeq rapid run V2 flowcells (BCXX suffix) to use p4
 - enable p4 single-end processing (bwa mem only, not RNA or non-consented human split)

release 48.3
 - get informatrion about a spike directly from lims
 - use old bam_alignment.pl, not P4, if omission of alignments requested
 - option (default on) to force analyses to assume phix spike
 - force P4 and so bwa mem for runs with reads > 100bp
 - enable human split for P4 in seq_alignment (using bwa aln, adapter trimming)
 - run old warehouse loader live in order to pick up pool-level information
     that is currently needed in SeqQC
 - gclp-specific function list for archival

release 48.2
 - added update_ml_warehouse
 - removed sf48 from list of staging areas in green room

release 48.1
 - pipeline-specific function lists
 - setting olb or qc_run flags to true results in olb or qc_run function lists used
 - qc_run flag on its own does not cause a change of lims driver
 - unused pipeline flags and options removed
 - for gclp runs, the analysis daemon to pass gclp function list to analysis pipeline

release 48.0
 - if LIMS cached data creation fails, pipeline script fails before submitting jobs:
     removed spider function from function order for both analysis and archival pipelines;
     introduced spider boolean flag that defaults to true;
     spider is run within prepare() method before the functions are executed
 - removed test and live section in configuration files
 - removed configuration for external script names
 - 'PB_cal_bam' analysis pipeline renamed to 'central'

release 47.9.1
 - Fixed split sanity checks

release 47.9
 - analysis daemon patch: ensure runfolder glob expressions are used when finding the runfolder path
 - use samtools1 (rather than samtools1_1) for samtools in archival and P4 pipelines

release 47.8.1
 - workaround bug: daemon missing new warehouse access

release 47.8
 - GCLP compliance-related daemon changes:
     runs will not be progressed to analysis/archival unless the
     flowcell barcode is set in the npg_tracking database;
     runs are not going to be progressed if it's impossible to fetch LIMs data for a flowcell;
     both analysis and archival daemon to pass runfolder path to the
     pipeline script;
     if batch_id is available, pass it to the analysis pipeline script    
 - use appropriate driver for samplesheet generation (xml, warehouse, ml_warehouse)
 - GCLP compliance-related pipeline changes:
     get the flowcell barcode needed for
     accessing LIMs information from runfolder path/content;
     use batch id if provided by the caller;
     derive the run id from runfolder path/content
 - check for RTA run tag is dropped in the analysis daemon - all current runs are RTA
 - use alt_process flag when archiving qc runs

release 47.7
 - switch seqchksum_comparator to cram, add new test data and updated tests
   convert all cram files to bam as current version of bamcat will not read cram
   dropped one test as converting an empty bam file to cram produces a valid cram file 
 - More sanity checks: use of y split and nonconsented X and autosome split only with Homo
   sapiens reference, use of nonconsented human split only with non Homo sapiens reference.
 - always apply sanity checks (even when not running P4 based pipelines).

release 47.6
 - reenable archival of index files for CRAM/BAM files to iRODS

release 47.5
 - turn off BAM archival to iRODS

release 47.4
 - multiple TraDIS library types now in use, all assumed to start with TraDIS

release 47.3
 - P4 can process nonconsented X and autosome human split, and separate Y chromosome data
 - tidy of conditions for selection of p4 processing, and new force_p4 flag to override them

release 47.2
 - don't process phix using the p4 pipeline

release 47.1
 - when using and copying an existing cache directory copy everything (instead of
   restricting to npg directory)
 - try to create samplesheet if it does not exist, even if copying cache

release 47.0
 - code moved to git repository

release 46.3
 - test fix

release 46.2
 - use samtools1.1 in seq_alignment P4 based analyses
 - externally specified webcache and samplesheet are copied to the default location
     inside the analysis folder
 - seqchksum primary data comparison between final product and post illumina2bam
 - run seqchksum and cluster count check at same time as post bam qc
 - tag list files creation:
     remove dedicated function
     call the code from illumina2bam function
     refactor into a stand-alone per-lane module
     create these files in the metadata cache directory
 - allow ref_match qc jobs to run 8 at a time (patched Bowtie ameliorates Lustre problem)
 - use subtemplate/library base templates rather than monolith ones for seq_alignment P4
 - do not run lane level pulldown_metrics job for a pool
 - extra seq_alignment check that run is compatible with available P4 pipelines
 - limit bam split by tag to lanes requested (fix)

release 46.1
 - for V4 HiSeq runs without a reference use bam_alignment.pl

release 46.0
 - remove redundant npg_pipeline::archive and npg_pipeline::roles::business::file_constructs modules
 - remove dependency on tag files npg_common::roles::run::lane::tag_info role
 - remove a callback for a phix flavour of the sequence error check (function is not in use)
 - move options for the adapter detection job to where the job is generated
 - error is thrown for non-existing qc check
 - remove generation of tag files (tag list files remain)
 - always create new tag list files
 - remove unused configuration options
 - remove --lane pipeline option (was used only in tests)
 - move generation of the bam2fastqcheck_and_cached_fastq job out of a module for
     job generation for autoqc functions
 - remove unused scripts

release 45.6
 - remove mostly redundant npg_pipeline::roles::business::internal_info, move
     tradis flag to the module creating illumina2bam job
 - remove redundant npg_pipeline::roles::business::bustard_lsf_reqs

release 45.5
 - remove unused callbacks for old-style run and lane status updates
 - remove a callback for lane completion files
 - remove --no_status_updates pipeline option
 - remove a prereq. script for checking for existence of files

release 45.4
 - omit PhiX sample name and study from strings generated for illumina2bam
   BAM RG record generation (lane/pool level)
 - ensure ref_match qc jobs run serially (to try to alleviate Lustre slow io 
   on simultaneous file read bug)

release 45.3
 - write log files for status change to qc complete to outgoing

release 45.2
 - remove the following functions from function order:
     status updates that do not create status files
     redundant touch_completed_lane

release 45.1
 - bug fixes and code improvements in a callback for file-based statuses
 - file-base status updates added to function order
 - ensure P4 pipelines in seq_alignment are aborted if required analysis is 
   not yet supported
 - remove bam_alignment and rna_seq_alignment steps (having been replaced
   by seq_alignment)
 - run bwa mem P4 alignment pipeline for V4 HiSeq runs as well as HiSeqX runs

release 45.0
 - Use P4 based BWA Mem analysis in seq_alignment if HiSeqX run
 - Use variable number of CPU slots for seq_alignment jobs (12 to 16)

release 44.15
 - Use soft filtering instead of hard filtering for spatial_filter
 - generate bam_alignment autoqc json for RNAseq analyses
 - don't try per plex "seq_alignment" analysis  or upstream tag qc 
   if no indexing read
 - callbacks for functions saving run and lane statuses to file

release 44.14
 - switched cluster count check to InterOp files
 - reinstated bam_cluster_counter_check for HiSeqX

release 44.13
 - seq_alignment refinements:
  + to RNAseq p4 script pass:
   - library_type, fr-unstranded or fr-firststrand if library is dUTP
   - AlignentFilter.jar location
   - real PhiX fasta location
  + add autoqc bam_flagstat json generation

release 44.12
 - increase nfs resources for seq_alignment to 4
 - drop localscratch requirement for seq_alignment
 - amended generation of rna_seq alignment commands to use new parameters, and amended corresponding tests

release 44.11
 - set PU option when calling Illumina2bam
 - HiSeqX run: skip bam_cluster_counter_check

release 44.10
 - update p4 vtfp template location in seq_alignment
 - do not run illumina_basecall_stats step for HiSeqX data

release 44.9
 - parallelise seq_alignment function

release 44.8
 - use seq_alignment module to replace bam_alignment to produce
   production output files and get rna analysis into production

release 44.7
 - use analysis_path as a location for the cached data directory
 - allow for flattened runfolder directory structure, ie do not
   insist on Illumina RTA directory structure

release 44.6
 - remove unused test data
 - use more up-to-date runfolder directory structure in tests
 - remove unused methods from test utility module
 - do not use analysis_path either in tests or in the code - this option is not
   being used
 - remove unused analysis_type option to the latest summary link creation job

release 44.5
 - Add qc_verify_bam_id to list of qc functions

release 44.4
 - pool-level asset ids are not loaded from a samplesheet, creating problems in SeqQC;
   warehouse loader not to take lims data from a cached samplesheet 

release 44.3
 - pipeline's unused no_spider flag removed
 - 'spider' function re-implemented to create a cache suitable for
   samplesheet-based lims objects
 - cache directory moved down to the bam basecall directory
 - 'create_webcache_softlink' function removed since the location
   of the cache is now inambiguous
 - stand-alone module npg_pipeline::cache for generating a cache
 - unused functions for handling emails in tests removed
 - 'no_recalibration' flag replaced by 'recalibration' flag that
   defaults to false
 - analysis pipeline is started without explicitly using setting
   'recalibration' flag
 - use Biobambam based adapter detection instead of illumina2bam's

release 44.2
 - autoqc data retriever has changed, update the constructor's attributes

release 44.1
 - added Illumina2bam.jar options for runs with an inline index to put the
   tags on the read with the inline index and modified tests accordingly

release 44.0
 - location of the log for the archival warehouse loader job changed
   from the analysis directory to outgoing
 - reduce dependency on npg_common:
     parse configuration files directly;
     move functionality of the npg_common::roles::run::fs_resource
     role into the base class;
 - remove run_conf and add_to_run_conf attr/method from the base class

release 43.4
 - extended inline index to read 2
 - create tileviz directory when archive and qc directories are created

release 43.3
 - remove tileviz function from the pipeline
 - test update following changes to ping procedure for npg daemons

release 43.2
 - added --tileviz option to spatial filter parameters in pb_cal_align command
 - changed default region size to 200 and dropped region_min_count
 - added a check for pools with only one non-phix tag and extended tests
 
release 43.1
 - remove unused cram file generation function
 - remove provisions for running daemons on the old lenny farm
 - daemon to start analysis and archival for run folders that are co-located with
   daemon's host
 - update hosts in daemon utility that runs the pipeline daemons
 - upgrade bam alignment job memory requirement to 16GB
 - drop appending boost library path to LD_LIBRARY_PATH - not needed
   on Ubuntu precise
 - rely on path to find tophat2 executable

release 43.0
 - remove analysis and archival daemons dependency on npg::api, replace by
     direct calls to tracking database
 - remove analysis adaemon dependency on staging area globbing
 - increase job priority of HiSeq2500 runs
 - fix a bug in calculating jobs priority - priority should be set regardless
     of whether a priority value is set in teh tracking database
 - if the run does not have RTA tag, daemon will try again later
 - analysis daemon to call analysis on a whole run rather than listing
     lanes explicitly
 - remove analysis daemon dependency on LIMs data
 - remove definition of lsf_resource_select from the config file;
     both daemons to supply this option as "lenny" if running on the old farm

release 42.7
 - analysis daemon to submit runs form a subset of staging areas depending
     on the cluster name it is running on
 - redundant tests and test code removed

release 42.6
 - turn off default PhiX based Qval calibration
 - hard code the memory rather than look in config file
 - remove mocked objects for qc tests and add explicit test for qc_adapter
 - separate test executables for lsadmin 

release 42.5
 - improvements to lsf_job module and its tests
 - to be able to submit tileviz job accross farms,
     drop request for particular nodes from the tileviz lsf job spec

release 42.4
 - new module lsf_job to generate LSF7/9 memory limit strings
 - remove /software/bin/perl in local LSF commands

release 42.1
 - add upstream_tags qc check

release 42.0
 - to ensure host-specific path to script is used, use bare script name in daemon definitions

release 41.10
 - job that updates run status to 'run archived' should write log to analysis not outgoing
 - production environment is now set in login shell - no need to set npg
   and npg cpan lib location through PERL5LIB;

release 41.9
 - patch for adaptor autoqc jobs memory requirements; mismatch in
   requested and allowed causes an error in job submission on farm2

release 41.8
 - patch to script_must_be_unique_runner - it's job id we need

release 41.7
 - patch to script_must_be_unique_runner - having a pipe expands the value
   of $LSB_JOB_INDEX prematurely

release 41.6
 - archival to irods jobs for the same run are prevented from running concurrently
 - qc_adapter uses explicit span hsots in bsub command

release 41.5
 - pg_pipeline/analysis::harold_calibration_bam, alignment_script invocation: removed
    deprecated --intensity_dir flag; added --bam_join_jar flag which uses CLASSPATH
    to locate its argument
 - use one nfs slot for rna alignment since all compute is done locally on a node
 - finding mountpoint for directories in /tmp does not go well under erl 5.16.3
   on farm-precise-dev64; explicitly set TEST_FS_RESOURCE in the tests for
   rna alignment farm job creation

release 41.4
 - OLB can use more CPUs - from 8 to 16 (changed from fixed 8)
 - --no_recalibration option no longer stops PhiX alignments
 - amended npg_pipeline/archive/folder/WebCache.pm and lib/npg_pipeline/pluggable/harold.pm
      to use script_name attribute instead of $PROGRAM_NAME

release 41.3
 - ensure irods archival does not block setting qc review pending status -
   bug fix in the parallelisation configuration

release 41.2
 - changes to tophat alignment script to cope with single reads
 - qc_adapter uses 2 cpu 1500M, illumina2bam uses 2 cpu 4000M
 - move to qc review pending state does not depend on the outcome
   of archival to irods to allow for manual qc to proceed reagrdless
   of the state of the IRODs repository; failed archival to
   irods jobs will still show in stuck jobs list
 - fixed a test that accessed xml feeds from live url

release 41.1
 - rna-seq alignment added

release 41.0
 - pipeline daemons settings to work under perl 5.14
   this set up requires that '/etc/bashrc' is sources in the user's
   .bashrc 
 - perlcritic policy name printed when perlcritic errors are displayed

release 40.6
 - return archival of bam files to irods to the analysis pipeline

release 40.5
 - local analysis and archival deamons defenitions (moved from instrument handling)
 - take inline index end from st::api::lims module

release 40.4
 - exclude archival of bam files to irods from the analysis pipeline -
   temporary measure to tier over a whole day of irods maintenance 

release 40.3
 - following controlcentre-less deployment of daemons, irods path is lost
   in deamons; replace sourcing lsf configuration with sourcing /etc/bashrc
   which sould take care of lsf configuration and add whatever is defined
   in .softwarerc (eg irods)

release 40.2
 - limit max threading for phiX bwa sampe (so we don't break memory limit)

release 40.1
 - bugfix - fixed cycle_start1 in pb_calibration jobs for '3 prime poly-A pulldown' lanes

release 40.0
 - dependency on /software removed, filesystem_locations.ini configuration file removed
 - production pipeline daemons to use standard error for logging, which will go to a file
   designated when setting the daemon
 - no fall back onto stored tag files, LIMS should provide information about tags
 - pb calibration tools are located dynamically
 - a full path to OLB in the configuration file
 - unused npg_pipeline_preexec_lsf_resource_max script removed
 - allow alignment jobs to use 6 to 12 processor slots
 - removed type==X86_64 lsf select option that was used for some autoqc lsf jobs
   since it does not combine well with select[lenny] or similar
 - added lsf_resource_select pipeline option that is set by default to lenny in the config file;
   if set, this option is added as -R select[xxx] to all lsf job submissions;
   if set for pipeline daemons, gets appended to pipeline script options
 - installing data/config_files added to the build's install target
 - lsf configuration file path is stored in the pipeline configuration files
 - threading in sam{se,pe} and bump bam_alignment memory up to 13200MB

release 39.7
 - removed hardcoding illumina2bam location from the pipeline
 - job creation fails if necessary jar files not found
 - outdated special test for bam alignment tradis removed
 - change pb calibration version to 10.6
 - removed hardcoding a full path to the bam alignment script

release 39.6
 - spatial filter - default to removing failed reads and use V10.5

release 39.5
 - bump BAM creation memory from 8G to 10G

release 39.4
 - fix running of pb_align for single read data
 - loosen REs looking for cycles to use fo rindex in 3' pulldown sample descriptions

release 39.3
 - fix misleading cluster counter check fail message
 - disable cram creation until tools supporting 1.1 are released

release 39.2
 - only apply spatial_filter if a spatial_filter filter file exists
 - use lower case for homebrew BAM tags used for random bases in 3' pulldown library illumina2bam usage
 - extend 3' pulldown "jecfoo" to cope with index starting at different cycles and different read lengths
 - use spatial filter numbers when checking cluster counts add up
 - remove unnecessary export of npg_comon modules
 - reflect the move of some npg_common modules to the npg_tracking namespace

release 39.1
 - bugfix - use bash for PB_score bsub command (as it uses a bash'ism)

release 39.0
 - hardcoded list of special-index library types should be compatible with tracking
 - modified illumina2bam to handle the "jecfoo" special read 1 index
 - reflect the fact the run, lane and tag roles moved from npg_common to npg_tracking namespace

release 38.3
 - avoid pointless compression in data pipe out of spatial_filter in PB score jobs

release 38.2
 - switched to v10.1 of pb_calibration

release 38.1
 - bugfix spatial filter takes raw intensity path, not dif file location
 - bump filesystem resources used at calibration table generation step

release 38.0
 - daemons updated, outdated code removed
 - spatial filter added
 - calibration code changed to V9 - one table calibration (incudes both reads)

release 37.2
 - analysis daemon patch to exlude deleted earlier option

release 37.1
 - redundant modules removed
 - default for the local flag reflects the value of no_bsub flag
 - spatial_filter flag added and propagated to illumina2bam job
 - bump OLB to 1.9.4
 - setting nonconsented human and spiked phix flags for a lane - dependency on npg tracking database removed

release 37.0
 - don't stop spiked phiX "harold" alignment if no_recalibration is set - we still need to filter any PhiX out.
 - Add adapter detection code after Ilumina2bam for paired read data (data in "a3" and "ah" tags)
 - TraDIS tags tr and tq no longer stripped by BamTagStripper wrapper so turn back on strip BAM tags by default for TraDIS

release 36.13
 - tileviz job creation improvements in order to address lsf job failures due to problems with the nfs file system:
     preexec to check for the existence of the qc directory,
     pipeline script to create the tileviz directory if it does not exist

release 36.12
 - bug fix; stopped using roles that were removed in the previous point release

release 36.11
 - change function_order for tileviz and log name
 - corrected syntax error in construction of job command in cram.pm
 - added tests for cram.pm

release 36.10
 - bug fix for tileviz and calibration_table jobs

release 36.9
 - npg_pipeline::analysis::harold_calibration module deprecated, its test removed
 - attributes/methods for retrieving control species reference simplified
 - removed npg_pipeline::pre_exec::references_adapters and refactored bin/npg_pipeline_preexec_references to use reference finder roles directly
 - removed npg_pipeline::roles::business::pre_exec_strings, its code integrated into npg_pipeline::roles::business::base
 - fixed files_present_pre_exec_string function; preexec script should ensure that all lanes (not only the ones currently processed) are ready for the state change
 - removed npg_pipeline::pre_exec::FilesPresent; replaced its code with simple code snippet in npg_pipeline_files_present
 - added tileviz function

release 36.8
 - amended cram.pm to supply archive_path to the cram_generation module to avoid lookup at cram creation time; reenabled cpu_limit addition to job name; removed unused code

release 36.7
 - added cram.pm module to create lsf submissions for bam to cram conversion; added cram_generation method to PB_cal_bam.pm

release 36.6
 - pass is_paired_read flag to bam_alignment scripts
 - bam pipeline diagram

release 36.5
 - convert illumina2bam path to absolute path and pass the result to bam_alignment script as well

release 36.4
 - add pulldown metrics autoqc check
 - change illumina2bam jar file name to Illumina2bam.jar

release 36.3
 - ensure crashing analysis launch for one run does not affect others launching
 
release 36.2
 - use index_length method inherited from long_info role in create_lane_tag_file to avoid to rebuild

release 36.1
 - remove archive lane directory and bustard directory for auto qc results loading

release 36.0
 - Added copy_interop_to_irods

release 35.3
 - npg tracking db fixtures fixed to reflect db schema changes in pending npg-tracking release 68.2

release 35.2
 - ensure use_bases is passed in bsub of old deplex jobs

release 35.1
 - touch complete lane job output name fixed; its command line generated listing only the necessary options

release 35.0
 - roll back NoGetopt metaclass in lsf queues attrs

release 34.3
 - bin/npg_pipeline_check_lsf_jobs now contains David's script copied from ~dj3/team117/npgsj
 - npg_pipeline::ConfigReader removed since this was just on object wrapper around a role
 - instrument_type and instrument_model pipelien options removed, not needed as options
 - old pipeline option to switch OLB preprocessing, defaults to false
 - npg_pipeline::analysis::bustard4pbcb - new module for preprocessing with OLB
 - npg_pipeline::pluggable::harold::PB_cal_bam_qc (with tests and a script) removed, its functionality moved to npg_pipeline::pluggable::harold::PB_cal_bam
 - execution of spidering moved to npg_pipeline::roles::business::base, special module for it removed
 - unused no_cached_webservice_data and webservice_cache_dir options removed
 - sourcing lsf and oracle conf files removed from the daemons, role and config file for this removed
 - archive_to_irods step called at the end of analysis, no_irods_archival option to toggle this
 - references config file removed
 - phix snip file location in config file changes from the master ref repository to lustre mirror
 - some unused attr of the base object and roles removed
 - some options and attributes marked as not available for setting from the command line
 - add a not_strip_bam_tag flag to pass to bam_alignment script to keep tags like OQ, ci etc. in final bam file
 - leave bam_alignment.pl script to figure out number of threads to use itself (from LSB_MCPU_HOSTS environment variable)
 - set bwa aln threads using LSB_MCPU_HOSTS environment variable in PB align commands
 - no_sf_resource flag added to allow for running on an LSF cluster where sf and irods resource is not defined
 - npg_pipeline::roles::business::databaseConnection role removed; the code switched to using npg_tracking schema attribute that is inherited from npg_common::...path modules
 - npg_pipeline::pre_exec::connectDBIxTracking module removed; bin/npg_pipeline_prexec_connect_dbix_tracking uses teh npg_tracking_schema attribute of npg_pipeline::base directly

release 34.2
 - unused npg_pipeline::reorder_fastq and npg_pipeline::Checker removed

release 34.0
 - spidering simplified and speeded up
 - tests that request NPG and Sequencescape XML feeds use webcache and nothing else
 - tests that post to NPG XML removed
 - tests that request connection to external live databases removed
 - propagation of the ref repository location to the can_run part of npg_pipeline::archive::file::qc
 - tests that access reference repository use test repository
 - unused test data (xml files) removed

release 33.7
 - Add option to BamIndexDecoder to convert low quality bases in barcode read to Ns and increase MAX_NO_CALLs from 4 to 6 for single plex lane

release 33.6
 - use lsf irods resource for bam loading job

release 33.5
 - a script to compute pipeline performance

release 33.4
 - bug fix: naming of empty placeholder fastq files for a single run RT#245665
 - unused scripts deleted from external_script_names.ini

release 33.3
 - set recalibrated path for create summary link lsf job

release 33.2
 - code from module npg_pipeline::pluggable::harold::qc moved to npg_pipeline::pluggable::harold
 - modules that inherited from npg_pipeline::pluggable::harold::qc noe inherit directly from npg_pipeline::pluggable::harold
 - module npg_pipeline::pluggable::harold::qc and its tests removed
 - script npg_pipeline_qc removed
 - a new update_warehouse function created
 - create_webcache_softlink function added to the pb_cal_bam_qc function order

release 33.1
 - module npg_pipeline::run removed, its children inherit directly from npg_pipeline::base
 - npg_pipeline::run::folder::move refactored to cope with moving folders whose names do not conform to standard RT#244644
 - npg_pipeline::run::folder::link refactored to pass options to a script explicitly
 - lsf job for creating the summary link moved to the small queue
 - nfs resourses string removed from creating the summary link and moving runfolder lsf jobs
 - removed unused test data directory t/fuse
 - all job scheduling code moved to npg_pipeline::pluggable
 - a list of submitted job ids returned unsorted to maintain the actual order the jobs were submitted in
 - for bsub command, npg_pipeline::base->submit_bsub_command returns job number as integer
 - standard bsub return value (job number as a phrase) for the test bsub script
 - function create_webcache_softlink moved up to npg_pipeline::pluggable::harold to make it available for the bam pipeline

release-33.0
 - either launch all jobs or none, ie if cannot launch all jobs, kill the once that has been launched; RT#243670
 - token lsf job at the end to make last job failure trackable RT#244290
 - methods and accessors moved between base, pluggable and harold to achieve a more logical split between these three mosules
 - functions and accessors for inferring function order simplified
 - use of 'NoGetopt' metaclass for attributes that do not have to be script options
 - Keep calibrated qualities score when merging with original phix alignment
 - No longer vary filesystem resources used for BAM and fastq split by tag depending on number of plex (Sanger ISG have upgraded NFS server kernel to avoid XFS/NFS fragmentation bug)

release-32.2
 - fix missing phasing numbers in BustardSummary.xml - illumina_basecall_stats

release-32.1
 - move forward qc_tag_metrics just after illumina2bam
 - parallelise illumina_basecall_stats with illumina2bam
 - croak when no expected tag sequence or index given in sequencescape and don't create one based on the stardard illumina or sanger tag list
 - make sure harold_recalibration job submitted to creat bam file soft link when no_recalibration flag given
 - explicit arguments are given to the illumina analysis archival scripts to prevent future failures when rearrangements are made in the parents, see RT#243937
 
release-32.0
 - change to new BAM based pipeline for default analysis
 - suspended start of the pipeline
 - config path is built relative to the bin directory; if running from the local directory, local configuration is going to be used
 - spidering methods list reduced
 - increase max_no_calls for decoding if only one plex for a lane

release-31.1
 - special case of bam input for the adapter check
 - unused scripts scripts/functional_script.pl scripts/spider_batch removed
 - extra function in the function order for pb_cal_bam, bam_cluster_counter_check

release-31.0
 - don't try to return control recalibration table if no position given
 - skip non spiked-phix lane for recalibration in PB_cal_bam
 - create lane and lane qc directory in create_archive_directory function order
 - add create_archive_directory in PB_cal_bam
 - add bam_alignment function_order in PB_cal_bam, for bam alignment, filtering, sorting and markduplicates
 - increase bwa aln threads from 4 to 6 in PB_cal_bam, and get their value from config file
 - separate module for autoqc functions npg_pipeline::pluggable::harold::qc
 - pb_cal_bam_qc combined module integrates pb_cal_bam with qc and post_qc_review
 - hardcoded description of a study for control entity
 - npg_pipeline::roles::business::base clean-up - redundant test-related code deleted
 - npg_pipeline::daemons::harold_analysis_runner - calles to batch->lanes replaced with
   calls to the new st::api::lims module
 - npg_pipeline::pluggable::harold::post_qc_review - migration pipeline related functions deleted
 - npg_pipeline::archive::mpsa_to_irods_migration_helper and its tests removed - not needed
 - function for creating empty fastq files and cached short fastq files from a bam file
 - function to run tag_metrics autoqc check
 - qc script to take --qc_in and --qc_out arguments instead of --archive_path to allow for
   being flexible about qc input directories
 - parallelesation of  archive_to_irods and archive_to_sra removed since archive_to_sra is not used any more
 - npg_pipeline::roles::business::base->batch method removed
 - some changes to the npg::api::lane object usage to stop using deprecated methods, especially getting hardcoded references

 - introduction of webcache in tests to cope with npg::api::lane methods using st::api::lims object and the latest batch xml
 - explicit spidering of st modules from npg::api modules discontinued; getting references and insert sizes explicitly in spidering discontinued since this should be covered by spidering the lims objects

 - redundant code removed:
     npg_pipeline::pluggable->alert accessor
     npg_pipeline::dispatch_tree::evaluator module removed

release-30.4
 - schema info picks up from a local directory before the users directory. Move
   run_lane_status changes to be run from the runfolder, and this should avoid this
   problem
 - don't try to run any recalibration on a lane marked control through PB_cal

release-30.3
 - only run PB_cal recalibration on a lane which is either phix or a control

release-30.2
 - enable genotype qc check

release-30.1
 - ensure that the tag files can be created if the tag on a spike is longer than the tags on the plexes

release-30.0
 - pb_cal_bam: turn off compression for pb_predictor bam output and merge phix alignment into this output
 - split_bam_by_tag function order added for pb_cal_bam
 - increase illumina2bam fs resources from 1 to default 4
 - increase the number of log files for check_lsf_jobs to look through
 - finish added to function order by default
 - update run_lane status, which will handle updating runs to analysis complete/qc review pending

release-29.3
 - make sure the same study not stored more than once for a multiplexed lane

release-29.2
 - phasing for lane changed to lane from auto
 - remove code and files that existed from initial ideas about the pipeline setup

release-29.1
 - bug fix about file name for lane tag

release-29.0
 - pipeline to use single access point lims module
 - pipeline to take actual positions from batch xml in prererence to the run-lane information from the tracking database
 - tag lists generated only for the lanes the pipeline has to deal with
 - vary filesystem resources used for fastq split by tag depending on number of plex

release-28.10
 - bump up filesystem resources used for BAM mark duplicates

release-28.9
 - decrease cpu requirement for non-consented and spiked phix fastq splitting from 12 to 8

release-28.8
 - switched to branch 7.0 of PB_cal (detect bad tile/cyles + new caltable format)
 - bump up filesystem resources used for creating fastq files

release-28.7
 - bug fix to catch the command line for recalibration_alignment for schema information

release-28.6
 - bam & markduplicate files need creating for removed phix, even if the lane is multiplexed

release-28.5
 - daemon only submits for lanes present in batch xml
 - spidering only spiders lanes which are declared from the positions method

release-28.4
 - get study from lane entity directly instead of from sample

release-28.3
 - use study publishable name for bam header, and add study description as well

release-28.2
 - increase cpu requirement for non-consented and spiked phix fastq splitting from 4 to 12

release-28.1
 - OLB version upped to 1.9.3
 - bugfix - BamIndexDecoder not merge by subversion for release-28.0 - corrected
 - bugfix - Jobs which are launched by a job which is part of an array, take the array index as part of the job requirement

release-28.0
 - lane based post_qseq launched
 - analysis complete and qc review pending moved to primary analysis pipeline
 - analysis complete dependency on post qseq, plus pre-exec test for existence of
   files in archive directory which will be written at end of each lanes secondary
   analysis
 - create a lane taglist file with tag sequence, name and library, sample and study name
 - pipe illumina2bam output to BamIndexDecoder if multiplexed run

release-27.3
 - patch to fix only getting stats for lane demultiplex if the lane is multiplexed
 - bustard and gerald lane based option
 - pass through bustard.py parameters with override_all_bustard_options
 - bugfix - ensure that spidering gets assets for plexes

release-27.2
 - increase memory requirement for illumina2bam job to make sure JVM can start

release-27.1
 - new function_order illumina2bam to convert bcl files to bam
 - reduced spidering to only do functions we know are called
 - dependency on current running job added to any jobs with no dependency
   if the job launching is a job itself
 - remove dependency on MooseX::InsideOut (which is broken in Moose2.0)

release-27.0
 - increase number of job io slots for pb_cal jobs to 4
 - increase number of processors to 4 for score and alignment
 - push number of processors through to bwa with aln_parms
 - stop bam production for full lanes which are multiplexed
 - stop the subsequent mark duplicate jobs for those lanes
 - stop the subsequent gc_bias qc check for those lanes
 - in scripts a helper script for checking spidering. This is always subject to change!

release-26.4
 - increase memory for bam_markduplicates to cope with higer density coverage

release-26.3
 - spidering imporovements to capture more data to ensure we get full requests to get the correct study for the sequencing request
 - all runs without a control lane will run with the PB_cal no recalibration option

release-26.2
 - job_priority option, to enable a user to determine the job priority to be used for all jobs, regardless of the queue to which the job would be submitted
 - remove bam_index function order
 - fix launching the post_qc_review in pipeline migration helper to include user defined requirements
 - spider calls studies on lane to ensure that we get the studies
 - move run folder drops the log file into a log directory within the folder moved to, rather than just the folder,
   so that any wildcard matching won't find that by accident

release-26.1
 - spidering improved to pick up more relating to samples on multiplex lanes, but not to go down the children, as this might end up pulling the entirety of Sequencescape
 - munge summary files removed from function_orders.yml as no longer necessary to run
 - bugfix: correct cal table name should be generated for all functions/scripts which need access to it
 - references_adapters directory check: must only replace the word references with adapters, not if is is part of a larger word or construct

release-26.0
 - removal of the munge filenames/readnames that were needed for old version of GERALD recalibration
 - add in job_name_prefix (both in general_values.ini and as command option) to add a prefix to all job names, for ease of seeing them in lsf
 - no_secondcall flag to ensure switch off generating second basecalls and storing them in the bam files
 - update live versions of OLB (for bcl2qseq) and CASAVA

release-25.1
 - addition of code to check the lsf queues for stuck runs and let you know which jobs failed

release-25-0
 - complete removal of srf generation and code for gcfreq creation
 - removal of illumina_pipeline_bin and it's conf key/valeu pairs as legacy which is not needed
 - switched order that fastq2bam jobs are launched, so that full lanes bams are generated in preference
   to plex ones. This may give a slight time improvement due to more efficient resource allocation
 - move as much qc to run in parallel with fastq2bam as possible, to endeavour to reduce the time these
   extend the pipeline by

release-24.4
 - daemon for launching analysis to check if the run has spiked lanes, and then launch PB_cal for spiked, with a
   no_cal/bustard&gerald to run alongside

release-24.3
 - add bam cluster count checking based on bam flag stats

release-24.2
 - pre-exec references job added to fastq2bam jobs as these need to query the references repository during running
 - pre-exec references job added to alignment and calibration jobs in PB_cal
 - spiked calibration tables need to know the snp files for phix
 - phix snp file added to pb_cal_pipeline.ini, so as to be retrieved for calibration job

release-24.1
 - turn off running full PB_cal pipeline as standard
 - lsf_queue and small_lsf_queue to be used to determine queues, so now functional command line options

release-24.0
 - a function to perform the ref_match autoqc check
 - no_srf_generation stops trying to split and index srf files
 - bugfix - is_spiked_phix is boolean
 - a function to split nonconsented if not done yet
 - if the run is performed on a HiSeq, then do not create srf files
 - a function to perfor a sequence error check for spiked phix part
 - an ability to pass extra options from functions to an autoqc script

release-23.0
 - bug fix to make sure correct basecalling software returned from bustard config xml file
 - bugfix - drop tag from readname in srfs for lanes on multiplexed runs which are not multiplexed
 - deal with spiked in phix for pb_cal calibration
 - patch - give Instrument generated BaseCalls directory to setupBcl2Qseq.py
 - tests: now use domain test in the conf files, so that consistency can be kept in tests, whilst live info may change

release-22.0
 - spiked phix splitting will generate fastqcheck and md5 for the newly generated fastq files
 - remove the file renaming part from spiked phix splitting command for schema information
 - consider spiked phix part for cluster count checking
 - strip out all dependencies on srpipe::util
 - strip out dependencies on srpipe::config::constants and srpipe::config::instruments
 - spidering now calls the required_fragment_size on an asset to ensure that any further xml is loaded

release-21.1
 - fastq generation only adds the --index flag on lanes which are multiplexed, not all lanes on a run
   which have the indexing cycles performed

release-21.0
 - the pipeline to spider over requested lanes only
 - moved lane_tile_clustercount to npg_common::roles::run::long_info
 - demultiplexing only tiles which it can find in the Data/Intensities/config.xml file (since HiSeqs do not have consecutively numbered tiles)
 - phasing and matrix options moved to conf file, and phasing, prephasing and matrix now options to be passed on analyse_RTA's command line
 - using reference finder for human reference location for creating nonconsented human part bam file
 - bjobs for spliting spiked phix out, renaming srf and fastq files, and generating bam file
 - npg_pipeline::analysis::FixConfigFiles - go through the config.xml files in Data/Intensities and Data/Intensities/BaseCalls, and check that
  1) Last Cycle numbers and number of reads in each are the same (croak if not)
  2) the runfolder (on fs) has the same name as in NPG tracking (croak if not)
  3) Assuming 1 + 2 OK, then ensure that both config files have the correct Instrument name, runfolder name and id_run (fixing if needed)
 - add nonconsented splitting command line and spiked phix spliting program to schema information

release-20.1
 - MPSA archived HiSeq runs no longer visible by default

release-20.0
 - bcl2seq can have separate path from OLB

release-19.0
 - a post_qseq function to generate a stand-alone archive directory for old-runs2irods pipeline
 - a post_qseq function to call the post qc review script
 - SecondBaseCall - pb_cal needs to start producing second base calls
 - check recalibrated qseq files are original. If not, pass the original qseq files to bam generation

release-18.4
 - moving a run folder no longer requires using srpipe::util, so should be adaptable for anything, although, it no longer
   copes with a paired run
 - SchemaInformation now has improved data set, for preparation to go into the Bam headers

release-18.3
 - qc_cache_reads - additional step which will cache reads for qc's to use, saving processor time
 - archive_to_irods now in parallel with archive_to_sra
 - id_run now to be passed to the qc tests in the command line
 - srfs - index has increased memory for HiSeq benefits. srf_creation has increased memory so that not too many get launched
   on the same node

release-18.2
 - patch - webcache now checks the program name as a pattern match rather than an equality, in case the program name contains a path
 - move runfolder bug - remove the name check against the runfolder as name will not have any padding 0's
 - md5's - don't record the md5's of full fastq/srfs where the lane shou;d have split non-consented data
 - improvements to schema_information to make DS a more accurate description, and bugfix where we weren't getting the correct PB_cal information

release-18.1
 - Patch to SchemaInformation to cope with some changes to the way npg_common operates
 - parallelise hash now in a config file
 - removed some now unnecessary hashes/arrays of function orders and parallelise
 - test for qseq2fastq.pl will check to see if there is an md5sum and fastqcheck which can run on your system
   and modify/skip tests that rely on checking this functionality. Note: If this is the case, then you will
   need to modify the production code accordingly

release-18.0
 - Dependency on srpipe::config::instruments reduced - should use runfolder_path first, and fall back to this
   expect full removal within a few releases
 - fastq generation - md5 and fastqcheck creation options turned on
 - fastq generation - unique option turned on so that testing for uniqueness of readnames out of qseq files is done
 - md5 creation - script runs so that in process decisions can be made about the existence of files, and if md5s hav
   already been created
 - schema_information now created before bam's are created
 - schema_information always gets the RTA value and sticks at the top
 - DS tag in schema_information for those which are probably appropriate to go into a Bam Header

release-17.1
 - pass archive_path to irods_bam_loader instead of id_run
 - bugfixes
 - srf and qc_contamination parallelised with bam_generation in order to pull together rate determining steps
 - cluster counts do not check in the fastq files, the value is allegedly guaranteed in the fastqcheck file
 - analysis runner daemon now looks at the instrument type and determines which analysis to launch
 - PB_cal no recalibrated for HiSeq as production
 - PB_cal analysis now generates their own folder structures within the flag-waver (may need to be moved)
 - analyse_RTA no longer launches PB_cal
 - PB_cal - no_recalibration works how it should, so small_pb_cal now removed

release-17.0
 - schema information files generated which should report on how the run progressed, and various program versions used
 - patch to cluster counts to be happy if there are no srf's found for the lane
 - bam indexing done
 - softlink webcache used for the analysis into the archive directory for that analysis, and the post_qc_review can use that

release-16.5
 - pb_cal needs new directory paths so that multiple ones can be run
 - small_pb_cal for running a concurrent job which does no recalibration steps (HS benefit at current time)
 - pass archive path to bam generation, so that this is less dependent on working out paths itself

release-16.4
 - check for cif/dif/stats files and flag option to recreate 'dummy' cif/dif files
 - use a log folder to catch lsf log/out files in the various directories, instead of dumping directly into it
 - archival to irods

release-16.3
 - instrument name now taken either from short_info, or if must be calculated itself, then using prefixes
   from general_values.ini

release-16.2
 - PB_cal has moved to v6.0, with extra step and using bam files
 - run_conf file generated in runfolder directory. Current for bustard and gerald directory propagation throughout
   bustard/gerald primary pipeline
 - no_bsub flag, so instead of submitting a job to LSF, just logs the command. returns 50 as a potential job id when used
 - HiSeq archival to sra - no SRF files, and fastq's are either group unconsented (if unconsented), or hiseq (to be hidden
   but archived, as users should be utilising bam files from iRods)
 - no-eamss flag turned on for bcl2qseq in PB_cal pipeline
 - change production version of OLB to OLB-1.8.1a2

release-16.1
 - cluster count checking - fastq, fastqcheck and srfs get checked to see if they contain the same number of pf reads
   as the pf cluster count from BustardSummary.xml
 - moved most values, external script names and pathways to config files

release-16
 - PB_cal score has additional options to take a control calibration table, and use this if it can't legitimately use
   a lanes own cal table (see srl as to why)
 - touch all mp fastq files at start of post_qseq to ensure that they are found for all jobs, even if there are no PF reads
 - point fastq2bam to latest (v37) human reference

release-15.3
 - pre-exec script testing that the references and adapter directories can be found, before a job actually starts
   on the farm, so that there is less chance it will croak out if some repositories go away

release-15.2
 - all possible arrayed submissions have been done
 - PB_cal control lane now uses mode 2

release-15.1
 - bugfix multiplex fastqcheck generation
 - patch to psuedo down qseq files from BaseCalls for PB_cal pipeline

release 15.0
 - All post_qseq dispatches are submitted as job arrays, chaining if needed via -w'done(1234[*])' -J job_name[1-8]
 - PB_cal runs setupBcl2Qseq and amkes the qseq files in the basecalls directory, and then runs off these

release 14.2
 - load fastqcheck files into qc database added to post_qc_review

release 14.1
 - pass index tag fastq file to bam generation to add them in bam file

release 14.0
 - require 4 processors for human splitting bjobs
 - dependency on multiplex qc jobs added
 - turn off EAMSS (Killer B's)
 - mpsa upload now loads missing files for a lane, rather than assumes that because it has 1, it will have all
   - downside, you must ensure that this is not running for a run, if you want to manually do it
 - no archival of srf or fastq files for phix control lanes to fuse

release 13.0
 - PB_cal separated into independent pipeline launched at the end of the illumina analysis pipeline
 - PB_cal pipeline kicks off a post_qseq pipeline on it by default (but with no Latest_Summary,run_status updates or munge Summary xml)
 - sf_resource now put into rusage requirement, to try to limit the amount of IO on the nfs staging partitions

release 12.1
 - bug fix bam submissions
   - typo which stopped non split full lanes getting submitted
   - flagstats json file to go to qc directory
   - fastq files needed full path
   - strange typo of ; switched for . meant incorrect name and path generation

release 12.0
 - move bam_flagstats json file for each plex into lane qc directory
 - turn off creation of sig2 files
 - "analysis complete" moved after all qc and alignments to before "qc review pending", "secondary analysis in progress" now where "analysis complete" was (after Illumina pipeline is done).

release 11.0
 - job array for qc on plexed samples
 - require 4 cpus for bam creation because bwa alignments using threading now
 - pass human_split type and tag_index for bam generation if available
 - patch for ensuring a few axtra cached webpages are there

release 10.4
 - swapped the order of set_run_status_run_archived and move_to_outgoing
 - for post qc review script, unset an env variable that gives the cache location

release 10.2
 - bump default OLB to OLB-1.8.1a1

release 10.1
 - no_munge_summary flag added so that post_qseq can run on PB_cal directory
 - new postqseq function and module bam_markduplicate
 - add archive lane path into autoqc data loading list to pick up bam flagstats json file

release 10.0
 - gc-bias check is done
 - create lane tag file using expected tag sequence from sequencescape if available
 - caching of webservice responses in order to enable
   - less dependencies outside of the filesystem once jobs have been submitted
   - reduce load on webservers from multiple parallel jobs (in particular when we have a multiplex run)
   - find out up front if webservices are unavailable, and don't do anything

release 9.0
 - bam generation with second base call
 - launch harold recalibration
 - generate md5 for correct files after human splitting
 - patch to ensure that manually created lane tag files are not overwritten
 - update copyright
 - bam generation even if no reference
 - split multiplex fastq by tag
 - bam generation for multiplex split fastq
 - fastqcheck for multiplex split fastq
 - moved qseq2fastq.pl from the sanger-pipeline project to this project for better maintenance and deployment
 - only decode lanes which are multiplexed on the flowcell
 - generate tag decoding stats as json file for each lane

release 8.0
 - drop gcfreq creation
 - bam file generation
 - multiplex lane specific tag file support
 - qc_gc_fraction test
 - munge Summary.xml/htm in GERALD after a multiplex run has gone through GERALD processing
 - processor_fork_number moved from bustard_lsf_reqs to business/base, so it can be passed to post_qseq
 - summary data loading removed, as done within illumina summary loading
 - softlinked qseq_custom files will now use relative path instead of absolute path
 - Drop dependencies to use SangerPaths
 - $VERSION now on the same line as use Readonly; so that new Build.PL won't carp.
 - Build.PL, dependencies updated, but dependencies on other internal packages commented out until their $VERSION lines can be corrected like those in this package
 - md5s checked of the files once uploaded to mpsa, and compared to that in the md5 file

release 7.0
 - more launches optimised with MooseX::AttributerCloner generating command line options
 - srpipe::analysisrunfolder removed with the consumption of npg_common::roles::run::long_info
 - move to coping with the new way that GERALD deals with needing file structure for multiplexed samples
 - split srfs will now have srf_index_hash run on them once created
 - split_nonconsented memory allocation upped to 8G

release 6.1
 - moving to usage of MooseX::AttributerCloner to generate command line options
 - Bustard defaults now able to be overridden on the command line, so if the number of processors, etc need changing, then this can be done here without code changes
 - Bustard and GERALD steps now separated for easier launching of different analysis versions via the command line
 - 1.6 pipeline set to default
 - flag_options role, so that we can universally disable functions or pass info (such as no_control_lane) via a flag on the command line
 - change to use the new illumina_analysis_loader, which should accept particular paths from a command line, and so launch it with paths populated as the launcher object has
 - change to Bustard to do it's best to accept and force a control_lane determined by the user, but still relies on some info from Sequencescape to be present and correct
 - tag_file for indexed runs can be manually set rather than relying on choosing a tag_file from the defaults

release 6.0
 - major refactor of code to allow command line variables to be propagated through to objects using MooseX::Getopt and MooseX::AttributeCloner
 - separation of pipelines into separate npg_pipeline::pluggable::harold::<type> in order to make code management easier
 - due to MooseX::AttributeCloner, less code in npg_pipeline::pluggable::harold::<type> methods
 - increased test and POD coverage
 - create_pseudo_qseq_custom.pm - if there has been no recalibration, softlink in GERALD the qseq files in Bustard with qseq_custom names
 - fix_qseqs.pm - ensure that the id_run is correct in the qseq_custom files

release 5.0
 - npg_pipeline::base class with common methods used by many of the npg_pipeline modules
 - try to submit a job to lsf upto 5 times, croaking if unsuccessful after that
 - daemon runner and pipeline for RTA analysis

release 4.7
 - preexecute script to ensure that only 1 of a type of job could run at a time, and applied to npg_qc_api.pl (illumina analysis) loader
 - option to include tag files to split non_consented
 - default queue in archival runner - srpipeline
 - script to resort fastq files if they get created in the wrong order

release 4.6
 - archival runner
 - code for fixing broken fastqs
 - correct order of qseq_custom files to be alphanumerical when submitted for jobs

release 4.5
 - patch release

release 4.0
 - option/support to only run on a single lane
 - post_qc_review pipeline
 - refactor of code from srpipe::archive.pm to npg_pipeline::archive::file::to_sra so that this can be done from post_qc_review pipeline
 - post_qc_review can submit to lsf jobs to upload illumina_analysis, illumina_summary and auto_qc

release 3.0
 - bug fix - id_run not passed through to qc checks
 - adapt to use new qseq2fastq with changes for multiplex runs
 - croak out of post_qseq if it is not a full analysis

release 2.0
 - add qc_insert_size
 - srf_creation also does indexing script
 - log files are created
 - in log file, json string of dispatch tree
 - parse of the json string, which interrogates LSF for info
 - Latest Summary link now relative path
 - illumina2srf always runs out of 1.4 pipeline
 - archive dir is now set to be archive dir, not archive_test

release 1.0
 - set up
 - create npg_pipeline namespace
 - generate replacement to cleanup_run<|MERGE_RESOLUTION|>--- conflicted
+++ resolved
@@ -1,15 +1,12 @@
 LIST OF CHANGES
 ---------------
 
-<<<<<<< HEAD
  - qc jobs creation, can_run, check object instantiation:
      do not supply path/qc_in, which is now optional
      do not set attributes that the object does not have
-=======
  - Add Broad Institute's RNA-SeQC to list of QC checks to run and to central.
-   The QC check is Carried out only on RNA library types and mouse or human
+   The QC check is carried out only on RNA library types and mouse or human
    samples. Tophat-generated transcriptome and GTF/GFF annotation files are required.
->>>>>>> 7ef2e9aa
 
 release 51.2
  - patch to script_must_be_unique_runner - only ignore exact matches to the job id
