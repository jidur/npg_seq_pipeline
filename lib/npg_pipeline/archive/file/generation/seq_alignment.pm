package npg_pipeline::archive::file::generation::seq_alignment;

use Moose;
use English qw{-no_match_vars};
use Readonly;
use Moose::Meta::Class;
use File::Slurp;
use JSON::XS;
use List::Util qw(sum);
use List::MoreUtils qw(any);
use open q(:encoding(UTF8));

use npg_tracking::data::reference::find;
use npg_tracking::data::transcriptome;
use npg_tracking::data::bait;
use npg_pipeline::lsf_job;
use npg_common::roles::software_location;
use st::api::lims;

extends q{npg_pipeline::base};

our $VERSION  = '0';

Readonly::Scalar our $NUM_SLOTS                    => q(12,16);
Readonly::Scalar our $MEMORY                       => q{32000}; # memory in megabytes
Readonly::Scalar our $FORCE_BWAMEM_MIN_READ_CYCLES => q{101};
Readonly::Scalar my  $QC_SCRIPT_NAME               => q{qc};
Readonly::Scalar my  $INPUT_SUFFIX                 => q{.bam};
Readonly::Scalar my  $AFM_INPUT_SUFFIX             => $INPUT_SUFFIX .q{_alignment_filter_metrics.json}; #FIXME

=head2 phix_reference

A path to phix reference for bwa alignment to split phiX spike-in reads

=cut
has 'phix_reference' => (isa        => 'Str',
                         is         => 'rw',
                         required   => 0,
                         lazy_build => 1,
                        );
sub _build_phix_reference {
  my $self = shift;

  my $ruser = Moose::Meta::Class->create_anon_class(
    roles => [qw/npg_tracking::data::reference::find/]
  )->new_object({
    species => q{PhiX},
    aligner => q{fasta},
    ($self->repository ? (q(repository)=>$self->repository) : ())
		});

  return $ruser->refs->[0];
}

has q{_AlignmentFilter_jar} => (
                           isa        => q{NpgCommonResolvedPathJarFile},
                           is         => q{ro},
                           coerce     => 1,
                           default    => q{AlignmentFilter.jar},
                                );

has q{_SplitBamByChromosomes_jar} => (
                           isa        => q{NpgCommonResolvedPathJarFile},
                           is         => q{ro},
                           coerce     => 1,
                           default    => q{SplitBamByChromosomes.jar},
                                );

has 'input_path'      => ( isa        => 'Str',
                           is         => 'ro',
                           lazy_build => 1,
                         );
sub _build_input_path {
  my $self = shift;
  return $self->recalibrated_path();
}

has 'job_name_root'  => ( isa        => 'Str',
                          is         => 'ro',
                          lazy_build => 1,
                        );
sub _build_job_name_root {
  my $self = shift;
  return join q{_}, q{seq_alignment},$self->id_run(),$self->timestamp();
}

has '_job_args'   => ( isa     => 'HashRef',
                       is      => 'ro',
                       default => sub { return {};},
                     );

has '_using_alt_reference' => ( isa     => 'Bool',
                                is      => 'rw',
                                default => 0,
                              );

has '_ref_cache' => (isa      => 'HashRef',
                     is       => 'ro',
                     required => 0,
                     default  => sub {return {};},
                    );

sub _create_lane_dirs {
  my ($self, @positions) = @_;

  if(!$self->is_indexed()) {
    $self->info( qq{Run $self->id_run is not multiplex run and no need to split} );
    return;
  }

  my %positions = map { $_=>1 } @positions;
  my @indexed_lanes = grep { $positions{$_} } @{$self->multiplexed_lanes()};
  if(!@indexed_lanes) {
    $self->info( q{None of the lanes specified is multiplexed} );
    return;
  }

  my $output_dir = $self->recalibrated_path() . q{/lane};
  for my $position (@indexed_lanes) {
    my $lane_output_dir = $output_dir . $position;
    if( ! -d $lane_output_dir ) {
      $self->info( qq{creating $lane_output_dir} );
      my $rc = `mkdir -p $lane_output_dir`;
      if ( $CHILD_ERROR ) {
        $self->logcroak(qq{could not create $lane_output_dir\n\t$rc});
      }
    } else {
      $self->info( qq{ already exists: $lane_output_dir} );
    }
  }

  return;
}

sub generate {
  my ( $self, $arg_refs ) = @_;

  my (@lanes) = $self->lsf_positions($arg_refs);

  if ( ref $lanes[0] && ref $lanes[0] eq q{ARRAY} ) {   @lanes = @{ $lanes[0] }; }

  $self->_generate_command_arguments(\@lanes);

  my @job_indices = keys %{$self->_job_args};
  if (!@job_indices) {
    $self->debug('Nothing to do');
    return ();
  }

  my $job_id = $self->submit_bsub_command(
    $self->_command2submit($arg_refs->{required_job_completion})
  );
  $self->_save_arguments($job_id);

  return ($job_id);
}

sub _command2submit {
  my ($self, $required_job_completion) = @_;

  $required_job_completion ||= q{};
  my $outfile = join q{/} , $self->make_log_dir( $self->archive_path() ), $self->job_name_root . q{.%I.%J.out};
  my @job_indices = sort {$a <=> $b} keys %{$self->_job_args};
  my $job_name = q{'} . $self->job_name_root . npg_pipeline::lsf_job->create_array_string(@job_indices) . q{'};
  my $resources = ( $self->fs_resource_string( {
      counter_slots_per_job => 4,
      resource_string => $self->_default_resources(),
    } ) );
  return  q{bsub -q } . $self->lsf_queue()
    .  q{ } . $self->ref_adapter_pre_exec_string()
    . qq{ $resources $required_job_completion -J $job_name -o $outfile}
    .  q{ 'perl -Mstrict -MJSON -MFile::Slurp -Mopen='"'"':encoding(UTF8)'"'"' -e '"'"'exec from_json(read_file shift@ARGV)->{shift@ARGV} or die q(failed exec)'"'"'}
    .  q{ }.(join q[/],$self->input_path,$self->job_name_root).q{_$}.q{LSB_JOBID}
    .  q{ $}.q{LSB_JOBINDEX'} ;
}

sub _save_arguments {
  my ($self, $job_id) = @_;
  my $file_name = join q[_], $self->job_name_root, $job_id;
  $file_name = join q[/], $self->input_path, $file_name;
  write_file($file_name, encode_json $self->_job_args);

  $self->debug(qq[Arguments written to $file_name]);

  return $file_name;
}

sub _lsf_alignment_command { ## no critic (Subroutines::ProhibitExcessComplexity)
  my ( $self, $l, $rpt_list, $is_plex ) = @_;

  $is_plex ||= 0;
  my $id_run = $self->id_run;
  my $position = $l->position;
  my $name_root = $self->rapid_run ? $id_run : $id_run . q{_} . $position;
  my $tag_index;
  my $spike_tag;
  my $input_path= $self->input_path;
  my $archive_path= $self->archive_path;
  my $qcpath= $self->qc_path;
  my @inputpaths = @{ $self->_get_input_paths($rpt_list) };

  if($is_plex) {
    $tag_index = $l->tag_index;
    $spike_tag = (defined $l->spiked_phix_tag_index and $l->spiked_phix_tag_index == $tag_index);
    $name_root .= q{#} . $tag_index;
    $input_path  .= qq{/lane$position};
    $archive_path = $self->rapid_run ? $archive_path .= q[/lane] . $self->merged_multiplexed_position : $self->lane_archive_path($position);
    $qcpath       = $self->rapid_run ? $archive_path.q[/qc] : $self->lane_qc_path($position);
  }

  if (1 < sum $l->contains_nonconsented_xahuman, $l->separate_y_chromosome_data, $l->contains_nonconsented_human) {
    $self->logcroak(qq{Only one of nonconsented X and autosome human split, separate Y chromosome data, and nonconsented human split may be specified ($name_root)});
  }
  if (($l->contains_nonconsented_xahuman or $l->separate_y_chromosome_data) and not $l->reference_genome=~/Homo_sapiens/smx ) {
    $self->logcroak(qq{Nonconsented X and autosome human split, and separate Y chromosome data, must have Homo sapiens reference ($name_root)});
  }
  if ($l->contains_nonconsented_human and $l->reference_genome and $l->reference_genome=~/Homo_sapiens/smx ) {
    $self->logcroak(qq{Nonconsented human split must not have Homo sapiens reference ($name_root)});
  }

  ####################################
  # base set of parameters for p4 vtfp
  ####################################
  my $p4_param_vals = {
    samtools_executable => q{samtools1},
    indatadir           => $input_path,
    outdatadir          => $archive_path,
    af_metrics          => $name_root.q{.bam_alignment_filter_metrics.json},
    rpt                 => $name_root,
    phix_reference_genome_fasta => $self->phix_reference,
    alignment_filter_jar => $self->_AlignmentFilter_jar,
  };

  my $do_rna = $self->_do_rna_analysis($l);

  my $hs_bwa = ($self->is_paired_read ? 'bwa_aln' : 'bwa_aln_se');
  # continue to use the "aln" algorithm from bwa for these older chemistries (where read length <= 100bp)
  my $bwa = ($self->is_hiseqx_run or $self->_has_newer_flowcell or any {$_ >= $FORCE_BWAMEM_MIN_READ_CYCLES } $self->read_cycle_counts)
            ? 'bwa_mem'
            : $hs_bwa;

  # There will be a new exception to the use of "aln": if you specify a reference
  # with alt alleles e.g. GRCh38_full_analysis_set_plus_decoy_hla, then we will use
  # bwa's "mem"
  $bwa = $self->_is_alt_reference($l) ? 'bwa_mem' : $bwa;

  my $human_split = $l->contains_nonconsented_xahuman ? q(xahuman) :
                    $l->separate_y_chromosome_data    ? q(yhuman) :
                    q();

  my $do_target_alignment = ($self->_ref($l,q(fasta)) and $l->alignments_in_bam);
  my $nchs = $l->contains_nonconsented_human;
  my $nchs_template_label = q{};
  if($nchs) {
    $nchs_template_label = q{humansplit_};
    if(not $do_target_alignment) {
      $nchs_template_label .= q{notargetalign_};
    }
  }
  my $nchs_outfile_label = $nchs? q{human}: q{};

  #TODO: allow for an analysis genuinely without phix and where no phiX split work is wanted - especially the phix spike plex....
  #TODO: support these various options below in P4 analyses
  if ((not $self->is_paired_read) and ($do_rna or $nchs)) {
    $self->logcroak(qq{only paired reads supported for RNA or non-consented human ($name_root)});
  }

  ########
  # no target alignment:
  #  splice out unneeded p4 nodes, add -x flag to scramble,
  #   unset the reference for bam_stats and amend the AlignmentFilter command.
  #  Note: currently human split (with and without target alignment) are handled with
  #   separate templates, so these steps do not apply.
  ########
  my @no_tgt_aln_flags = ();
  if((not $self->_ref($l,q(fasta)) or not $l->alignments_in_bam) and not $nchs and not $spike_tag) {

    push @no_tgt_aln_flags,
      q[-splice_nodes '"'"'src_bam:-alignment_filter:__PHIX_BAM_IN__'"'"'],
      q[-keys scramble_reference_flag -vals '"'"'-x'"'"'],
      q[-nullkeys stats_reference_flag], # both samtools and bam_stats
      q[-nullkeys af_target_in_flag], # switch off AlignmentFilter target input
      q[-keys af_target_out_flag_name -vals '"'"'UNALIGNED'"'"']; # rename "target output" flag
  }

  #################################################################
  # use collected information to update final p4_param_vals entries
  #################################################################
  if($do_target_alignment) {
    $p4_param_vals->{reference_dict} = $self->_ref($l,q(picard)) . q(.dict);
    $p4_param_vals->{reference_genome_fasta} = $self->_ref($l,q(fasta));
  }
  if($nchs) {
    $p4_param_vals->{reference_dict_hs} = $self->_default_human_split_ref(q{picard}, $self->repository);   # always human default
    $p4_param_vals->{hs_reference_genome_fasta} = $self->_default_human_split_ref(q{fasta}, $self->repository);   # always human default
  }

  # handle targeted stats_(bait_stats_analysis) here, handling the interaction with spike tag case
  my $bait_stats_flag = q[];
  my $spike_splicing = q[];

  if(not $spike_tag) {
    if($self->_do_bait_stats_analysis($l)) {
      $p4_param_vals->{bait_regions_file} = $self->_bait($l)->bait_intervals_path();
      $bait_stats_flag = $self->rapid_run ? q(-prune_nodes '"'"'fop(phx|hs)_samtools_stats_F0.*00_bait.*-;.*calibration_pu.*-'"'"') :
          q(-prune_nodes '"'"'fop(phx|hs)_samtools_stats_F0.*00_bait.*-'"'"');
    }
    else {
     $bait_stats_flag = $self->rapid_run ? q(-prune_nodes '"'"'fop.*samtools_stats_F0.*00_bait.*-;.*calibration_pu.*-'"'"') :
         q(-prune_nodes '"'"'fop.*samtools_stats_F0.*00_bait.*-'"'"');
    }
  } else {
      $bait_stats_flag = $self->rapid_run ? q(-prune_nodes '"'"'foptgt.*samtools_stats_F0.*00_bait.*-;foptgt.*calibration_pu.*-'"'"') :
         q(-prune_nodes '"'"'foptgt.*samtools_stats_F0.*00_bait.*-'"'"');
      $spike_splicing = q[-splice_nodes '"'"'teecat:__COLLATE_OUT__:-foptgt_bamsort_coord:;foptgt_seqchksum_tee:__FINAL_OUT__-scs_cmp_seqchksum:__OUTPUTCHK_IN__'"'"'];
  }

  if($do_rna) {
    $p4_param_vals->{library_type} = ( $l->library_type =~ /dUTP/smx ? q(fr-firststrand) : q(fr-unstranded) );
    $p4_param_vals->{transcriptome_val} = $self->_transcriptome($l)->transcriptome_index_name();

    $p4_param_vals->{alignment_method} = q[tophat2];
    if($do_target_alignment) { $p4_param_vals->{alignment_reference_genome} = $self->_ref($l,q(bowtie2)); }
    if($nchs) {
      $p4_param_vals->{hs_alignment_reference_genome} = $self->_default_human_split_ref(q{bowtie2}, $self->repository);
      $p4_param_vals->{alignment_hs_method} = q[tophat2];
    }
  }
  else {
    $p4_param_vals->{bwa_executable} = q[bwa0_6];

    $p4_param_vals->{alignment_method} = $bwa;
    if($do_target_alignment) { $p4_param_vals->{alignment_reference_genome} = $self->_ref($l,q(bwa0_6)); }
    if($nchs) {
      $p4_param_vals->{hs_alignment_reference_genome} = $self->_default_human_split_ref(q{bwa0_6}, $self->repository);
      $p4_param_vals->{alignment_hs_method} = $hs_bwa;
    }
  }

  if($human_split) {
    $p4_param_vals->{final_output_prep_target_name} = q[split_by_chromosome];
    $p4_param_vals->{split_indicator} = q{_} . $human_split;
  }

  if($l->separate_y_chromosome_data) {
    $p4_param_vals->{chrsplit_subset_flag} = ['--subset', 'Y,chrY,ChrY,chrY_KI270740v1_random'];
    $p4_param_vals->{chrsplit_invert_flag} = q[--invert];
  }

# write p4 parameters to file
  my $param_vals_fname = join q{/}, $self->_p4_stage2_params_path($position), $name_root.q{_p4s2_pv_in.json};
  write_file($param_vals_fname, encode_json({ assign => [ $p4_param_vals ], }));

  ####################
  # log run parameters
  ####################
  $self->info(q[Using p4]);
  if($l->contains_nonconsented_human) { $self->info(q[  nonconsented_humansplit]) }
  if(not $self->is_paired_read) { $self->info(q[  single-end]) }
  $self->info(q[  do_target_alignment is ] . ($do_target_alignment? q[true]: q[false]));
  $self->info(q[  spike_tag is ] . ($spike_tag? q[true]: q[false]));
  $self->info(q[  human_split is ] . $human_split);
  $self->info(q[  nchs is ] . ($nchs? q[true]: q[false]));
  $self->info(q[  p4 parameters written to ] . $param_vals_fname);
  $self->info(q[  Using p4 template alignment_wtsi_stage2_] . $nchs_template_label . q[template.json]);

  return join q( ), q(bash -c '),
                       q(mkdir -p), (join q{/}, $self->archive_path, q{tmp_$}.q{LSB_JOBID}, $name_root) ,q{;},
                       q(cd), (join q{/}, $self->archive_path, q{tmp_$}.q{LSB_JOBID}, $name_root) ,q{&&},
                       q(vtfp.pl),
                         q(-param_vals), $param_vals_fname,
                         q(-export_param_vals), $name_root.q{_p4s2_pv_out_$}.q/{LSB_JOBID}.json/,
                         q{-keys cfgdatadir -vals $}.q{(dirname $}.q{(readlink -f $}.q{(which vtfp.pl)))/../data/vtlib/},
                         q(-keys aligner_numthreads -vals `npg_pipeline_job_env_to_threads`),
                         q(-keys br_numthreads_val -vals `npg_pipeline_job_env_to_threads --exclude 1 --divide 2`),
                         q(-keys b2c_mt_val -vals `npg_pipeline_job_env_to_threads --exclude 2 --divide 2`),
                         join q( ), @inputpaths,
                         (grep {$_}
                           $bait_stats_flag,
                           $spike_splicing, # empty unless this is the spike tag
                         ),
                         (not $self->is_paired_read) ? q(-nullkeys bwa_mem_p_flag) : (),
                         (@no_tgt_aln_flags), # empty unless there is no target alignment
                         q{$}.q{(dirname $}.q{(dirname $}.q{(readlink -f $}.q{(which vtfp.pl))))/data/vtlib/alignment_wtsi_stage2_}.$nchs_template_label.q{template.json},
                         qq(> run_$name_root.json),
                       q{&&},
                       qq(viv.pl -s -x -v 3 -o viv_$name_root.log run_$name_root.json ),
                       q{&&},
                       _qc_command('bam_flagstats', $archive_path, $qcpath, $rpt_list, $name_root),
                       (grep {$_}
                       ((not $spike_tag)? (join q( ),
                         q{&&},
                         _qc_command('bam_flagstats', $archive_path, $qcpath, $rpt_list, $name_root, 'phix'),
                         q{&&},
                         _qc_command('alignment_filter_metrics', undef, $qcpath, $rpt_list, $name_root),
                       ) : q()),
                       $human_split ? join q( ),
                         q{&&},
                         _qc_command('bam_flagstats', $archive_path, $qcpath, $rpt_list, $name_root, $human_split),
                         : q(),
                       $nchs ? join q( ),
                         q{&&},
                         _qc_command('bam_flagstats', $archive_path, $qcpath, $rpt_list, $name_root, $nchs_outfile_label),
                         : q(),
                       $do_rna ? join q( ),
                         q{&&},
                         _qc_command('rna_seqc', $archive_path, $qcpath, $l, $is_plex),
                         : q()
                       ),
                     q(');
}

sub _qc_command {##no critic (Subroutines::ProhibitManyArgs)
  my ($check_name, $qc_in, $qc_out, $rpt_list, $name_root, $subset) = @_;

  my $args = {'rpt_list' => q["].$rpt_list.q["]};

<<<<<<< HEAD
  if ($check_name eq 'bam_flagstats') {
=======
  my $args = {'id_run' => $l->id_run,
              'position'=> $l->position,
              'qc_out' => $qc_out,
              'check' => $check_name,};

  if ($is_plex && defined $l->tag_index) {
    $args->{'tag_index'} = $l->tag_index;
  }

  if ($check_name =~ /^bam_flagstats|rna_seqc$/smx) {
>>>>>>> fc2ad1e7
    if ($subset) {
      $name_root .= q[_]. $subset;
    }
    $args->{'input_files'}  = $qc_in .q[/]. $name_root . $INPUT_SUFFIX;
  } else {
    $args->{'input_files'}  = q[$] . 'PWD' .q[/]. $name_root . $AFM_INPUT_SUFFIX;
  }
<<<<<<< HEAD
  $args->{'qc_out'} = $qc_out;
  $args->{'check'}  = $check_name;
  $args->{'filename_root'} = $name_root;
=======
>>>>>>> fc2ad1e7

  my $command = q[];
  foreach my $arg (sort keys %{$args}) {
    $command .= join q[ ], q[ --].$arg, $args->{$arg};
  }

  return $QC_SCRIPT_NAME . $command;
}

sub _generate_command_arguments {
  my ( $self, $positions ) = @_;

  my @positions = @{ $positions };
  if (!@positions) {
    return;
  }
  my $bam_filename = $self->id_run . q{_};
  my $ext = q{.bam};

  my $lane_lims_all = $self->lims->children_ia();
  foreach my $position ( @positions ) {

    $self->_create_lane_dirs($position);

    my $lane_lims = $lane_lims_all->{$position};
    if (!$lane_lims) {
      $self->debug(qq{No lims object for position $position});
      next;
    }
    if ( $self->is_indexed and $lane_lims->is_pool ) { # does the run have an indexing read _and_ does the LIMS have pool information : if so do plex level analyses
	    my $plex_lims = $lane_lims->children_ia();
      $plex_lims->{0} ||= st::api::lims->new(driver=>$lane_lims->driver, id_run=>$lane_lims->id_run, position=>$lane_lims->position, tag_index=>0);
      foreach my $tag_index ( @{ $self->get_tag_index_list($position) } ) {
        my $rpt_list;
        my $l = $plex_lims->{$tag_index};
        if (!$l) {
          $self->debug(qq{No lims object for position $position tag index $tag_index});
          next;
        }
        $rpt_list = $self->rapid_run ? $self->_merged_rptlist($lane_lims,$tag_index)
                    : npg_tracking::glossary::rpt->deflate_rpt({id_run=>$lane_lims->id_run,position=>$position,tag_index=>$tag_index});

        my $ji = $self->_job_index($position, $tag_index);
        $self->_job_args->{$ji} = $self->_lsf_alignment_command($l,$rpt_list,1);
        $self->_using_alt_reference($self->_is_alt_reference($l));
      }
    } else { # do lane level analyses
      my $rp_str;
      my $l = $lane_lims;
      my $ji = $self->_job_index($position);

      $rp_str = $self->rapid_run ? $self->_merged_rptlist($lane_lims)
                : npg_tracking::glossary::rpt->deflate_rpt({id_run=>$lane_lims->id_run,position=>$position});
      $self->_job_args->{$ji} = $self->_lsf_alignment_command($l,$rp_str);
    }
  }
  return;
}

sub _merged_rptlist { # for rapid runs
    my ($self,$lane_lims,$tag_index) = @_;
    my @rpts;
       foreach my $p($self->all_positions){
            my $rpt = defined $tag_index ? {id_run=>$lane_lims->id_run,position=>$p,tag_index=>$tag_index}
	                         : {id_run=>$lane_lims->id_run,position=>$p};

	    push @rpts, npg_tracking::glossary::rpt->deflate_rpt($rpt);
       }
       return npg_tracking::glossary::rpt->join_rpts(@rpts);
}


sub _has_newer_flowcell { # is HiSeq High Throughput >= V4, Rapid Run >= V2
  my ($self) = @_;
  return $self->flowcell_id() =~ /(?:A[N-Z]|[B-Z][[:upper:]])XX\z/smx;
}

sub _get_input_paths { #e.g. /path/no_cal/lane2/18472_2#2.bam  /path/no_cal/12597_3.bam
    my($self, $rpt_list) = @_;

    my $input_path= $self->input_path;
    my @ipaths = ();
    foreach my $rpt ( @{ npg_tracking::glossary::rpt->inflate_rpts($rpt_list) }){
        my $run_pos    =  join q[], $rpt->{'id_run'},q{_},$rpt->{'position'};

        my $ipath = defined $rpt->{'tag_index'}
               ? $input_path.(join q[], q{/lane},$rpt->{'position'},q{/},$run_pos,q{#},$rpt->{'tag_index'}).$INPUT_SUFFIX
	       : $input_path.q{/}.$run_pos.$INPUT_SUFFIX;

	    push @ipaths, q{-keys src_bams -vals }. $ipath;

    }
    return \@ipaths;
}

sub _do_rna_analysis {
  my ($self, $l) = @_;
  my $lstring = $l->to_string;
  if (!$l->library_type || $l->library_type !~ /(?:(?:cD|R)NA|DAFT)/sxm) {
    $self->debug(qq{$lstring - not RNA library type});
    return 0;
  }
  if (not $self->is_paired_read) {
    $self->debug(qq{$lstring - Single end run (so skipping RNAseq analysis for now)}); #TODO: RNAseq should work on single end data
    return 0;
  }
  if ((not $l->reference_genome) or (not $l->reference_genome =~ /Homo_sapiens|Mus_musculus|Plasmodium_(?:falciparum|berghei)/smx)) {
    $self->debug(qq{$lstring - Not human or mouse or plasmodium falciparum or berghei (so skipping RNAseq analysis for now)}); #TODO: RNAseq should work on all eukaryotes?
    return 0;
  }
  if (not $self->_transcriptome($l)->transcriptome_index_name()) {
    $self->debug(qq{$lstring - no transcriptome set}); #TODO: RNAseq should work without transcriptome?
    return 0;
  }
  $self->debug(qq{$lstring - Do RNAseq analysis....});

  return 1;
}

sub _transcriptome {
  my ($self, $l) = @_;
  return npg_tracking::data::transcriptome->new(
                {'id_run'     => $l->id_run, #TODO: use lims object?
                 'position'   => $l->position,
                 'tag_index'  => $l->tag_index,
                 ( $self->repository ? ('repository' => $self->repository):())
                });
}

sub _do_bait_stats_analysis {
  my ($self, $l) = @_;
  my $lstring = $l->to_string;
  if(not $self->_ref($l,q(fasta)) or not $l->alignments_in_bam) {
    $self->debug(qq{$lstring - no reference or no alignments set});
    return 0;
  }
  if(not $self->_bait($l)->bait_name){
    $self->debug(qq{$lstring - No bait set});
    return 0;
  }
  if(not $self->_bait($l)->bait_path){
    $self->debug(qq{$lstring - No bait path found});
    return 0;
  }
  $self->debug(qq{$lstring - Doing optional bait stats analysis....});

  return 1;
}

sub _bait{
  my($self,$l) = @_;
  return npg_tracking::data::bait->new (
                {'id_run'     => $l->id_run,
                 'position'   => $l->position,
                 'tag_index'  => $l->tag_index,
                 ( $self->repository ? ('repository' => $self->repository):())
                });
}

sub _ref {
  my ($self, $l, $aligner) = @_;

  if (!$aligner) {
    $self->logcroak('Aligner missing');
  }
  my $ref_name = $l->reference_genome();
  my $ref = $ref_name ? $self->_ref_cache->{$ref_name}->{$aligner} : undef;
  my $lstring = $l->to_string;

  if (!$ref) {
    my $href = { 'aligner' => $aligner, 'lims' => $l, };
    if ($self->repository) {
      $href->{'repository'} = $self->repository;
    }
    my $ruser = Moose::Meta::Class->create_anon_class(
       roles => [qw/npg_tracking::data::reference::find/])->new_object($href);
    my @refs =  @{$ruser->refs};
    if (!@refs) {
      $self->warn(qq{No reference genome set for $lstring});
    } else {
      if (scalar @refs > 1) {
        if (defined $l->tag_index && $l->tag_index == 0) {
          $self->logwarn(qq{Multiple references for $lstring});
        } else {
          $self->logcroak(qq{Multiple references for $lstring});
        }
      } else {
        $ref = $refs[0];
        if ($ref_name) {
          $self->_ref_cache->{$ref_name}->{$aligner} = $ref;
        }
      }
    }
  }

  if ($ref) {
    $self->info(qq{Reference set for $lstring: $ref});
  }

  return $ref;
}

sub _job_index {
  my ($self, $position, $tag_index) = @_;
  if (!$position) {
    $self->logcroak('Position undefined or zero');
  }
  if (defined $tag_index) {
    return sprintf q{%i%04i}, $position, $tag_index;
  }
  return $position;
}

sub _default_resources {
  my ( $self ) = @_;
  my $hosts = 1;
  my $num_slots = $self->general_values_conf()->{'seq_alignment_slots'} || $NUM_SLOTS;
  return (join q[ ], npg_pipeline::lsf_job->new(memory => $MEMORY)->memory_spec(), "-R 'span[hosts=$hosts]'", "-n$num_slots");
}

sub _default_human_split_ref {
  my ($self, $aligner, $repos) = @_;

  my $ruser = Moose::Meta::Class->create_anon_class(
          roles => [qw/npg_tracking::data::reference::find/])
          ->new_object({
                         species => q{Homo_sapiens},
                         aligner => $aligner,
                        ($repos ? (q(repository)=>$repos) : ())
                       });

  my $human_ref = $ruser->refs->[0];
  if($aligner eq q{picard}) {
    $human_ref .= q{.dict};
  }

  return $human_ref;
}

sub _is_alt_reference {
    my ($self, $l) = @_;
    my $ref = $self->_ref($l, q{bwa0_6});
    if ($ref) {
      $ref .= q{.alt};
      return -e $ref;
    }
    return;
}

sub _p4_stage2_params_path {
  my ($self, $position) = @_;
  my $path = $self->recalibrated_path;

  if($self->is_multiplexed_lane($position)) {
    $path .= q[/lane] . $position;
  }

  return $path;
}

no Moose;
__PACKAGE__->meta->make_immutable;

1;
__END__

=head1 NAME

npg_pipeline::archive::file::generation::seq_alignment

=head1 SYNOPSIS

  my $oAfgfq = npg_pipeline::archive::file::generation::seq_alignment->new(
    run_folder => $sRunFolder,
  );

=head1 DESCRIPTION

LSF job creation for alignment

=head1 SUBROUTINES/METHODS

=head2 generate - generates and submits lsf job

=head1 DIAGNOSTICS

=head1 CONFIGURATION AND ENVIRONMENT

=head1 DEPENDENCIES

=over

=item English

=item Readonly

=item Moose

=item Moose::Meta::Class

=item File::Slurp

=item JSON::XS

=item List::Util

=item List::MoreUtils

=item open

=item st::api::lims

=item npg_tracking::data::reference::find

=item npg_tracking::data::bait

=item npg_tracking::data::transcriptome

=item npg_common::roles::software_location

=back

=head1 INCOMPATIBILITIES

=head1 BUGS AND LIMITATIONS

=head1 AUTHOR

David K. Jackson (david.jackson@sanger.ac.uk)

=head1 LICENSE AND COPYRIGHT

Copyright (C) 2017 Genome Research Ltd

This program is free software: you can redistribute it and/or modify
it under the terms of the GNU General Public License as published by
the Free Software Foundation, either version 3 of the License, or
(at your option) any later version.

This program is distributed in the hope that it will be useful,
but WITHOUT ANY WARRANTY; without even the implied warranty of
MERCHANTABILITY or FITNESS FOR A PARTICULAR PURPOSE.  See the
GNU General Public License for more details.

You should have received a copy of the GNU General Public License
along with this program.  If not, see <http://www.gnu.org/licenses/>.<|MERGE_RESOLUTION|>--- conflicted
+++ resolved
@@ -404,7 +404,7 @@
                          : q(),
                        $do_rna ? join q( ),
                          q{&&},
-                         _qc_command('rna_seqc', $archive_path, $qcpath, $l, $is_plex),
+                         _qc_command('rna_seqc', $archive_path, $qcpath, $rpt_list, $name_root),
                          : q()
                        ),
                      q(');
@@ -415,20 +415,7 @@
 
   my $args = {'rpt_list' => q["].$rpt_list.q["]};
 
-<<<<<<< HEAD
-  if ($check_name eq 'bam_flagstats') {
-=======
-  my $args = {'id_run' => $l->id_run,
-              'position'=> $l->position,
-              'qc_out' => $qc_out,
-              'check' => $check_name,};
-
-  if ($is_plex && defined $l->tag_index) {
-    $args->{'tag_index'} = $l->tag_index;
-  }
-
   if ($check_name =~ /^bam_flagstats|rna_seqc$/smx) {
->>>>>>> fc2ad1e7
     if ($subset) {
       $name_root .= q[_]. $subset;
     }
@@ -436,12 +423,9 @@
   } else {
     $args->{'input_files'}  = q[$] . 'PWD' .q[/]. $name_root . $AFM_INPUT_SUFFIX;
   }
-<<<<<<< HEAD
   $args->{'qc_out'} = $qc_out;
   $args->{'check'}  = $check_name;
   $args->{'filename_root'} = $name_root;
-=======
->>>>>>> fc2ad1e7
 
   my $command = q[];
   foreach my $arg (sort keys %{$args}) {
