package npg_pipeline::archive::file::generation::seq_alignment;

use Moose;
use Carp;
use English qw{-no_match_vars};
use Readonly;
use Moose::Meta::Class;
use Try::Tiny;
use File::Slurp;
use JSON;

use npg_tracking::data::reference::find;
use npg_tracking::data::transcriptome;
use npg_pipeline::lsf_job;
use npg_common::roles::software_location;
use st::api::lims;
extends q{npg_pipeline::base};

our $VERSION  = '0';

Readonly::Scalar our $DNA_ALIGNMENT_SCRIPT  => q{bam_alignment.pl};
Readonly::Scalar our $NUM_THREADS  => q(12,16);
Readonly::Scalar our $MEMORY       => q{32000}; # memory in megabytes

=head2 phix_reference

A path to human reference for bwa alignment to split non-consented reads

=cut
has 'phix_reference' => (isa => 'Str',
                         is => 'rw',
                         required => 0,
                         lazy_build => 1,
);
sub _build_phix_reference {
   my $self = shift;

   my $ruser = Moose::Meta::Class->create_anon_class(
     roles => [qw/npg_tracking::data::reference::find/]
   )->new_object({
     species => q{PhiX},
     aligner => q{fasta},
     ($self->repository ? (q(repository)=>$self->repository) : ())
   });

   my $phix_ref;
   eval {
      $phix_ref = $ruser->refs->[0];
      1;
   } or do{
      carp $EVAL_ERROR;
   };

   return $phix_ref;
}

has q{_AlignmentFilter_jar} => (
                           isa        => q{NpgCommonResolvedPathJarFile},
                           is         => q{ro},
                           coerce     => 1,
                           default    => q{AlignmentFilter.jar},
                                );

has 'input_path'      => ( isa        => 'Str',
                           is         => 'ro',
                           lazy_build => 1,
                         );
sub _build_input_path {
  my $self = shift;
  return $self->recalibrated_path();
}

has 'job_name_root'  => ( isa        => 'Str',
                           is         => 'ro',
                           lazy_build => 1,
                         );
sub _build_job_name_root {
  my $self = shift;
  return join q{_}, q{seq_alignment},$self->id_run(),$self->timestamp();
}

has '_job_args'   => ( isa     => 'HashRef',
                       is      => 'ro',
                       default => sub { return {};},
                     );

sub generate {
  my ( $self, $arg_refs ) = @_;

  my (@lanes) = $self->positions($arg_refs);
  if ( ref $lanes[0] && ref $lanes[0] eq q{ARRAY} ) {   @lanes = @{ $lanes[0] }; }

  $self->_generate_command_arguments(\@lanes);

  my @job_indices = keys %{$self->_job_args};
  if (!@job_indices) {
    if ($self->verbose) {
      $self->log('Nothing to do');
    }
    return ();
  }

  my $job_id = $self->submit_bsub_command(
    $self->_command2submit($arg_refs->{required_job_completion})
  );
  $self->_save_arguments($job_id);

  return ($job_id);
}

sub _command2submit {
  my ($self, $required_job_completion) = @_;

  $required_job_completion ||= q{};
  my $outfile = join q{/} , $self->make_log_dir( $self->archive_path() ), $self->job_name_root . q{.%I.%J.out};
  my @job_indices = sort {$a <=> $b} keys %{$self->_job_args};
  my $job_name = q{'} . $self->job_name_root . npg_pipeline::lsf_job->create_array_string(@job_indices) . q{'};
  my $resources = ( $self->fs_resource_string( {
      counter_slots_per_job => 4,
      resource_string => $self->_default_resources(),
    } ) );
  return  q{bsub -q } . $self->lsf_queue()
    .  q{ } . $self->ref_adapter_pre_exec_string()
    . qq{ $resources $required_job_completion -J $job_name -o $outfile}
    .  q{ 'perl -Mstrict -MJSON -MFile::Slurp -e '"'"'exec from_json(read_file shift@ARGV)->{shift@ARGV} or die q(failed exec)'"'"'}
    .  q{ }.(join q[/],$self->input_path,$self->job_name_root).q{_$}.q{LSB_JOBID}
    .  q{ $}.q{LSB_JOBINDEX'} ;
}

sub _save_arguments {
  my ($self, $job_id) = @_;
  my $file_name = join q[_], $self->job_name_root, $job_id;
  $file_name = join q[/], $self->input_path, $file_name;
  write_file($file_name, to_json $self->_job_args);
  if($self->verbose) {
    $self->log(qq[Arguments written to $file_name]);
  }
  return $file_name;
}

sub _lsf_alignment_command {
  my ( $self, $l, $is_plex ) = @_;
  my $id_run = $self->id_run;
  my $position = $l->position;
  my $name_root = $id_run . q{_} . $position;
  my $tag_index;
  my $spike_tag;
  my $input_path= $self->input_path;
  my $archive_path= $self->archive_path;
  my $qcpath= $self->qc_path;
  if($is_plex) {
    $tag_index = $l->tag_index;
    $spike_tag = (defined $l->spiked_phix_tag_index and $l->spiked_phix_tag_index == $tag_index);
    $name_root .= q{#} . $tag_index;
    my $lane_dir = qq{lane$position};
    $input_path .= q{/} . $lane_dir;
    $archive_path .= q{/} . $lane_dir;
    $qcpath =~s{([^/]+/?)\z}{$lane_dir/$1}smx; #per plex directory split assumed to be one level up from qc directory
  }
  my $do_rna = $self->_do_rna_analysis($l);
  if(
    ($do_rna or
    $self->is_hiseqx_run or
    ($self->_is_v4_run and $self->_ref($l,q(fasta)))) #allow old school if no reference or if this is the phix spike
    and not $spike_tag
  ){
    #TODO: support these various options in P4 analyses
    croak qq{only paired reads supported ($name_root)} if not $self->is_paired_read;
    croak qq{nonconsented human split not yet supported ($name_root)} if $l->contains_nonconsented_human;
    croak qq{nonconsented X and autosome human split not yet supported ($name_root)} if $l->contains_nonconsented_xahuman;
<<<<<<< HEAD
#    croak qq{Y human split not yet supported ($name_root)} if $l->separate_y_chromosome_data;
=======
>>>>>>> 3615e887
    croak qq{No alignments in bam not yet supported ($name_root)} if not $l->alignments_in_bam;
    croak qq{Reference required ($name_root)} if not $self->_ref($l,q(fasta));
    return join q( ),    q(bash -c '),
                           q(mkdir -p), (join q{/}, $self->archive_path, q{tmp_$}.q{LSB_JOBID}, $name_root) ,q{;},
                           q(cd), (join q{/}, $self->archive_path, q{tmp_$}.q{LSB_JOBID}, $name_root) ,q{&&},
                           q(vtfp.pl -s),
                             q{-keys samtools_executable -vals samtools1_1},
                             q{-keys cfgdatadir -vals $}.q{(dirname $}.q{(readlink -f $}.q{(which vtfp.pl)))/../data/vtlib/},
                             q(-keys aligner_numthreads -vals), q{`echo $}.q{LSB_MCPU_HOSTS | cut -d " " -f2`},
                             q(-keys indatadir -vals), $input_path,
                             q(-keys outdatadir -vals), $archive_path,
                             q(-keys af_metrics -vals), $name_root.q{.bam_alignment_filter_metrics.json},
                             q(-keys rpt -vals), $name_root,
                             q(-keys reference_dict -vals), $self->_ref($l,q(picard)).q(.dict),
                             q(-keys reference_genome_fasta -vals), $self->_ref($l,q(fasta)),
                             q(-keys phix_reference_genome_fasta -vals), $self->phix_reference,
                             q(-keys alignment_filter_jar -vals), $self->_AlignmentFilter_jar,
                             ( $do_rna ? (
                                  q(-keys alignment_reference_genome -vals), $self->_ref($l,q(bowtie2)),
                                  q(-keys library_type -vals), ( $l->library_type =~ /dUTP/smx ? q(fr-firststrand) : q(fr-unstranded) ),
                                  q(-keys transcriptome_val -vals), $self->_transcriptome($l)->transcriptome_index_name(),
                                  q(-keys alignment_method -vals tophat2),
                               ) : (
                                  q(-keys alignment_reference_genome -vals), $self->_ref($l,q(bwa0_6)),
                                  q(-keys bwa_executable -vals bwa0_6),
                                  q(-keys alignment_method -vals bwa_mem),
                             ) ),
                             ($l->separate_y_chromosome_data ? q(-keys final_output_prep_target_name -vals split_by_chromosome -keys split_bam_by_chromosome_flags -vals S=Y -keys split_bam_by_chromosome_flags -vals V=true -keys split_indicator -vals _yhuman) : q()),
                             q{$}.q{(dirname $}.q{(dirname $}.q{(readlink -f $}.q{(which vtfp.pl))))/data/vtlib/alignment_wtsi_stage2_template.json},
                             qq(> run_$name_root.json),
                           q{&&},
                           qq(viv.pl -s -x -v 3 -o viv_$name_root.log run_$name_root.json ),
                           #TODO: shift this horrendous inlining of perl scripts to a qc check the same as alignment_filer_metrics below
                           q{&&},
                           q{perl -e '"'"'use strict; use autodie; use npg_qc::autoqc::results::bam_flagstats; my$}.q{o=npg_qc::autoqc::results::bam_flagstats->new(id_run=>$}.q{ARGV[2], position=>$}.q{ARGV[3]}.($is_plex?q{, tag_index=>$}.q{ARGV[4]}:q()).q{); $}.q{o->parsing_metrics_file($}.q{ARGV[0]); open my$}.q{fh,q(<),$}.q{ARGV[1]; $}.q{o->parsing_flagstats($}.q{fh); close$}.q{fh; $}.q{o->store($}.q{ARGV[-1]) '"'"'},
                             (join q{/}, $archive_path, $name_root.q(.markdups_metrics.txt)),
                             (join q{/}, $archive_path, $name_root.q(.flagstat)),
                             $self->id_run,
                             $position,
                             ($is_plex ? ($tag_index) : ()),
                             $qcpath,
                           q{&&},
                           q{perl -e '"'"'use strict; use autodie; use npg_qc::autoqc::results::bam_flagstats; my$}.q{o=npg_qc::autoqc::results::bam_flagstats->new(human_split=>q(phix), id_run=>$}.q{ARGV[2], position=>$}.q{ARGV[3]}.($is_plex?q{, tag_index=>$}.q{ARGV[4]}:q()).q{); $}.q{o->parsing_metrics_file($}.q{ARGV[0]); open my$}.q{fh,q(<),$}.q{ARGV[1]; $}.q{o->parsing_flagstats($}.q{fh); close$}.q{fh; $}.q{o->store($}.q{ARGV[-1]) '"'"'},
                             (join q{/}, $archive_path, $name_root.q(_phix.markdups_metrics.txt)),
                             (join q{/}, $archive_path, $name_root.q(_phix.flagstat)),
                             $self->id_run,
                             $position,
                             ($is_plex ? ($tag_index) : ()),
                             $qcpath,
                           $l->separate_y_chromosome_data ? (
                           q{&&},
<<<<<<< HEAD
                           q{perl -e '"'"'use strict; use autodie; use npg_qc::autoqc::results::bam_flagstats; my$}.q{o=npg_qc::autoqc::results::bam_flagstats->new(human_split=>q(yhuman), id_run=>$}.q{ARGV[2], position=>$}.q{ARGV[3]}.($is_plex?q{, tag_index=>$}.q{ARGV[4]}:q()).q{); $}.q{o->parsing_metrics_file($}.q{ARGV[0]); open my$}.q{fh,q(<),$}.q{ARGV[1]; $}.q{o->parsing_flagstats($}.q{fh); close$}.q{fh; $}.q{o->store($}.q{ARGV[-1]) '"'"'},
                             (join q{/}, $archive_path, $name_root.q(_phix.markdups_metrics.txt)),
                             (join q{/}, $archive_path, $name_root.q(_phix.flagstat)),
=======
                           $l->separate_y_chromosome_data ? (
                           q{perl -e '"'"'use strict; use autodie; use npg_qc::autoqc::results::bam_flagstats; my$}.q{o=npg_qc::autoqc::results::bam_flagstats->new(human_split=>q(yhuman), id_run=>$}.q{ARGV[2], position=>$}.q{ARGV[3]}.($is_plex?q{, tag_index=>$}.q{ARGV[4]}:q()).q{); $}.q{o->parsing_metrics_file($}.q{ARGV[0]); open my$}.q{fh,q(<),$}.q{ARGV[1]; $}.q{o->parsing_flagstats($}.q{fh); close$}.q{fh; $}.q{o->store($}.q{ARGV[-1]) '"'"'},
                             (join q{/}, $archive_path, $name_root.q(_yhuman.markdups_metrics.txt)),
                             (join q{/}, $archive_path, $name_root.q(_yhuman.flagstat)),
>>>>>>> 3615e887
                             $self->id_run,
                             $position,
                             ($is_plex ? ($tag_index) : ()),
                             $qcpath,
                           q{&&}) 
                              :(),
                           q{qc --check alignment_filter_metrics --qc_in $}.q{PWD --id_run}, $self->id_run, qq{--position $position --qc_out $qcpath}, ($is_plex ? (qq{--tag_index $tag_index}) : ()),
                         q(');
  }else{
    return join q( ),    $DNA_ALIGNMENT_SCRIPT,
                         q(--id_run),        $self->id_run,
                         q(--position),      $position,
                         ($is_plex ? ( q(--tag_index),     $tag_index ) : ()),
                         q(--input),         ( join q{/}, $input_path, $name_root.q{.bam}),
                         q(--output_prefix), ( join q{/}, $archive_path, $name_root),
                         q(--do_markduplicates),
                         ($self->not_strip_bam_tag ? q(--not_strip_bam_tag) : q() ),
                         ($self->is_paired_read ? q(--is_paired_read) : q(--no-is_paired_read) );
  }

}

sub _generate_command_arguments {
  my ( $self, $positions ) = @_;

  my @positions = @{ $positions };
  if (!@positions) {
    return;
  }
  my $bam_filename = $self->id_run . q{_};
  my $ext = q{.bam};

  my $lane_lims_all = $self->lims->children_ia();
  foreach my $position ( @positions ) {
    my $lane_lims = $lane_lims_all->{$position};
    if (!$lane_lims) {
      if ($self->verbose) {
        $self->log(qq{No lims object for position $position});
      }
      next;
    }
    if ( $self->is_indexed and $lane_lims->is_pool ) { # does the run have an indexing read _and_ does the LIMS have pool information : if so do plex level analyses
      my $plex_lims = $lane_lims->children_ia();
      $plex_lims->{0} ||= st::api::lims->new(driver=>$lane_lims->driver, id_run=>$lane_lims->id_run, position=>$lane_lims->position, tag_index=>0);
      foreach my $tag_index ( @{ $self->get_tag_index_list($position) } ) {
        my $l = $plex_lims->{$tag_index};
        if (!$l) {
          if ($self->verbose) {
            $self->log(qq{No lims object for position $position tag index $tag_index});
          }
          next;
        }
        my $ji = _job_index($position, $tag_index);
        $self->_job_args->{$ji} = $self->_lsf_alignment_command($l,1);
      }
    } else { # do lane level analyses
      my $l = $lane_lims;
      my $ji = _job_index($position);
      $self->_job_args->{$ji} = $self->_lsf_alignment_command($l);
    }
  }
  return;
}

sub _is_v4_run {
  my ($self) = @_;
  return $self->flowcell_id() =~ /A[N-Z]XX\z/smx;
}

sub _do_rna_analysis {
  my ($self, $l) = @_;
  my $lstring = $l->to_string;
  if (!$l->library_type || $l->library_type !~ /(?:cD|R)NA/sxm) {
    if ($self->verbose) {
      $self->log(qq{$lstring - not RNA library type});
    }
    return 0;
  }
  if(not $l->reference_genome =~ /Homo_sapiens|Mus_musculus/smx){
    if ($self->verbose) {
      $self->log(qq{$lstring - Not human or mouse (so skipping RNAseq analysis for now)}); #TODO: RNAseq should work on all eukaryotes?
    }
    return 0;
  }
  if(not $self->_transcriptome($l)->transcriptome_index_name()){
    if ($self->verbose) {
      $self->log(qq{$lstring - no transcriptome set}); #TODO: RNAseq should work without transcriptome?
    }
    return 0;
  }
  if(not $self->is_paired_read){
    if ($self->verbose) {
      $self->log(qq{$lstring - Single end run (so skipping RNAseq analysis for now)}); #TODO: RNAseq should work on single end data
    }
    return 0;
  }
  if ($self->verbose) {
    $self->log(qq{$lstring - Do RNAseq analysis....});
  }
  return 1;
}

sub _transcriptome {
    my ($self, $l) = @_;
    my $t = npg_tracking::data::transcriptome->new (
                {'id_run'     => $l->id_run, #TODO: use lims object?
                 'position'   => $l->position,
                 'tag_index'  => $l->tag_index,
                 ( $self->repository ? ('repository' => $self->repository):())
                });
    return($t);
}

sub _ref {
  my ($self, $l, $aligner) = @_;
  my $lstring = $l->to_string;

  my $href = { 'aligner' => ($aligner||'bowtie2'), 'lims' => $l, };
  if ($self->repository) {
    $href->{'repository'} = $self->repository;
  }
  my $ruser = Moose::Meta::Class->create_anon_class(
       roles => [qw/npg_tracking::data::reference::find/])->new_object($href);
  my @refs;
  try {
    @refs =  @{$ruser->refs};
  } catch {
    if ($self->verbose) {
      $self->log("Error getting reference: $_");
    }
  };

  if (!@refs) {
    if ($self->verbose) {
      $self->log(qq{No reference genome set for $lstring});
    }
    return 0;
  }
  if (scalar @refs > 1) {
    if ($self->verbose) {
      $self->log(qq{Multiple references for $lstring});
    }
    return 0;
  }
  if ($self->verbose) {
    $self->log(qq{Reference set for $lstring: $refs[0]});
  }
  return $refs[0];
}

sub _job_index {
  my ($position, $tag_index) = @_;
  if (!$position) {
    croak 'Position undefined or zero';
  }
  if (defined $tag_index) {
    return sprintf q{%i%03i}, $position, $tag_index;
  }
  return $position;
}

sub _default_resources {
  my ( $self ) = @_;
  my $hosts = 1;
  return (join q[ ], npg_pipeline::lsf_job->new(memory => $MEMORY)->memory_spec(), "-R 'span[hosts=$hosts]'", "-n$NUM_THREADS");
}

no Moose;
__PACKAGE__->meta->make_immutable;
1;
__END__

=head1 NAME

npg_pipeline::archive::file::generation::seq_alignment

=head1 SYNOPSIS

  my $oAfgfq = npg_pipeline::archive::file::generation::seq_alignment->new(
    run_folder => $sRunFolder,
  );

=head1 DESCRIPTION

LSF job creation for seq alignment

=head1 SUBROUTINES/METHODS

=head2 generate - generates and submits lsf job

=head1 DIAGNOSTICS

=head1 CONFIGURATION AND ENVIRONMENT

=head1 DEPENDENCIES

=over

=item Carp

=item English -no_match_vars

=item Readonly

=item Moose

=item Moose::Meta::Class

=item Try::Tiny

=item File::Slurp

=item npg_tracking::data::reference::find

=back

=head1 INCOMPATIBILITIES

=head1 BUGS AND LIMITATIONS

=head1 AUTHOR

David K. Jackson (david.jackson@sanger.ac.uk)

=head1 LICENSE AND COPYRIGHT

Copyright (C) 2014 Genome Research Ltd

This program is free software: you can redistribute it and/or modify
it under the terms of the GNU General Public License as published by
the Free Software Foundation, either version 3 of the License, or
(at your option) any later version.

This program is distributed in the hope that it will be useful,
but WITHOUT ANY WARRANTY; without even the implied warranty of
MERCHANTABILITY or FITNESS FOR A PARTICULAR PURPOSE.  See the
GNU General Public License for more details.

You should have received a copy of the GNU General Public License
along with this program.  If not, see <http://www.gnu.org/licenses/>.<|MERGE_RESOLUTION|>--- conflicted
+++ resolved
@@ -168,10 +168,6 @@
     croak qq{only paired reads supported ($name_root)} if not $self->is_paired_read;
     croak qq{nonconsented human split not yet supported ($name_root)} if $l->contains_nonconsented_human;
     croak qq{nonconsented X and autosome human split not yet supported ($name_root)} if $l->contains_nonconsented_xahuman;
-<<<<<<< HEAD
-#    croak qq{Y human split not yet supported ($name_root)} if $l->separate_y_chromosome_data;
-=======
->>>>>>> 3615e887
     croak qq{No alignments in bam not yet supported ($name_root)} if not $l->alignments_in_bam;
     croak qq{Reference required ($name_root)} if not $self->_ref($l,q(fasta));
     return join q( ),    q(bash -c '),
@@ -221,18 +217,11 @@
                              $position,
                              ($is_plex ? ($tag_index) : ()),
                              $qcpath,
-                           $l->separate_y_chromosome_data ? (
                            q{&&},
-<<<<<<< HEAD
-                           q{perl -e '"'"'use strict; use autodie; use npg_qc::autoqc::results::bam_flagstats; my$}.q{o=npg_qc::autoqc::results::bam_flagstats->new(human_split=>q(yhuman), id_run=>$}.q{ARGV[2], position=>$}.q{ARGV[3]}.($is_plex?q{, tag_index=>$}.q{ARGV[4]}:q()).q{); $}.q{o->parsing_metrics_file($}.q{ARGV[0]); open my$}.q{fh,q(<),$}.q{ARGV[1]; $}.q{o->parsing_flagstats($}.q{fh); close$}.q{fh; $}.q{o->store($}.q{ARGV[-1]) '"'"'},
-                             (join q{/}, $archive_path, $name_root.q(_phix.markdups_metrics.txt)),
-                             (join q{/}, $archive_path, $name_root.q(_phix.flagstat)),
-=======
                            $l->separate_y_chromosome_data ? (
                            q{perl -e '"'"'use strict; use autodie; use npg_qc::autoqc::results::bam_flagstats; my$}.q{o=npg_qc::autoqc::results::bam_flagstats->new(human_split=>q(yhuman), id_run=>$}.q{ARGV[2], position=>$}.q{ARGV[3]}.($is_plex?q{, tag_index=>$}.q{ARGV[4]}:q()).q{); $}.q{o->parsing_metrics_file($}.q{ARGV[0]); open my$}.q{fh,q(<),$}.q{ARGV[1]; $}.q{o->parsing_flagstats($}.q{fh); close$}.q{fh; $}.q{o->store($}.q{ARGV[-1]) '"'"'},
                              (join q{/}, $archive_path, $name_root.q(_yhuman.markdups_metrics.txt)),
                              (join q{/}, $archive_path, $name_root.q(_yhuman.flagstat)),
->>>>>>> 3615e887
                              $self->id_run,
                              $position,
                              ($is_plex ? ($tag_index) : ()),
