--- conflicted
+++ resolved
@@ -128,14 +128,9 @@
       local => 1,
       no_warehouse_update => 0,
     );
-<<<<<<< HEAD
-  ok(!$p->archive_to_irods(), 'archival to irods switched off');
-  ok($p->update_warehouse("-w'done(123) && done(321)'"), 'update to warehouse switched on');
-=======
   ok(!($p->archive_to_irods() || $p->archive_to_irods_samplesheet() ||
         $p->archive_to_irods_ml_warehouse()), 'archival to irods switched off');
   ok($p->update_warehouse(), 'update to warehouse switched on');
->>>>>>> 531ae4e2
   is($p->no_summary_link,1, 'summary_link switched off');
 }
 
